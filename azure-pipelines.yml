--- conflicted
+++ resolved
@@ -1,41 +1,5 @@
 trigger:
 - 7496*
-<<<<<<< HEAD
-
-timeoutInMinutes: 360
-
-pool:
-  vmImage: 'ubuntu-latest'
-
-strategy:
-  matrix:
-    Python27:
-      python.version: '2.7'
-
-steps:
-
-
-- checkout: self
-  path: oppia
-
-- task: UsePythonVersion@0
-  inputs:
-    versionSpec: '$(python.version)'
-  displayName: 'Use Python $(python.version)'
-
-- bash: python -m pip install pyyaml
-
-- bash: scripts/setup.sh
-  displayName: 'Install dependencies'
-
-- bash: scripts/install_third_party.sh
-  displayName: 'Install dependencies'
-
-- script: |
-    python -m scripts.third_party_size_check
-    time python -m scripts.pre_commit_linter --path=. --verbose
-  displayName: 'Run linter'
-=======
 jobs:
   - job: lint_test
     timeoutInMinutes: 360
@@ -67,5 +31,4 @@
       - script: |
           python -m scripts.third_party_size_check
           time python -m scripts.pre_commit_linter --path=.
-        displayName: 'Run linter'
->>>>>>> 0f127801
+        displayName: 'Run linter'
<style>
  response-header .oppia-delete-response-button {
    cursor: pointer;
    opacity: 0.5;
    position: absolute;
    right: 8px;
    top: 8px;
    width: 20px;
  }

  response-header .oppia-delete-response-button:hover {
    opacity: 1;
  }

  response-header .oppia-response-header-block {
    overflow: hidden;
    padding-left: 24px;
    white-space: nowrap;
  }

  response-header .oppia-nested-link {
    color: #0844aa;
    cursor: pointer;
  }
  response-header .oppia-nested-link:hover {
    color: #3f2c76;
    text-decoration: underline;
  }

  response-header .oppia-response-header {
    float: left;
    overflow: hidden;
    text-overflow: ellipsis;
    white-space: nowrap;
    width: 80%;
  }

  /* This is to break the line only when screen is too narrow to have both divs
     in same line.*/
  @media screen and (min-width: 370px) {
    response-header .break-in-mobile {
      display: none;
    }
  }
</style>
<div class="oppia-response-header-block">
  <div class="oppia-response-header">
<<<<<<< HEAD
    <i class="material-icons md-18" ng-if="!isCorrect() && isCorrectnessFeedbackEnabled()">&#x2718;</i>
    <i class="material-icons md-18" ng-if="isCorrect() && isCorrectnessFeedbackEnabled()">&#10004;</i>
=======
    <i class="material-icons md-18" ng-if="!getCorrect() && isCorrectnessFeedbackEnabled() && isResponse()">&#x2718;</i>
    <i class="material-icons md-18" ng-if="getCorrect() && isCorrectnessFeedbackEnabled() && isResponse()">&#10004;</i>
>>>>>>> a40c58d8
    <span ng-if="!isActive()" ng-attr-title="<[getSummary()]>">
      <[getShortSummary()]>
      <span ng-if="getNumRules() > 1" class="label label-primary" style="position: relative; bottom: 4px;">
        +<[getNumRules() - 1]>
      </span>
    </span>
    <span ng-if="isActive()">&nbsp;</span>
  </div>

  <br class="break-in-mobile">
  <span ng-if="getOutcome()">→</span>
  <span ng-if="getOutcome() && !isOutcomeLooping() && !isCreatingNewState()"
        ng-click="navigateToState(getOutcome().dest)" class="oppia-nested-link">
    <[getOutcome().dest]>
  </span>
  <span ng-if="getOutcome() && !isOutcomeLooping() && isCreatingNewState()">
    <em ng-if="getOutcome().newStateName">(<[getOutcome().newStateName]>)</em>
    <em ng-if="!getOutcome().newStateName">Nowhere yet...</em>
  </span>
  <span ng-if="getOutcome() && isOutcomeLooping()">
    <em>(try again)</em>
  </span>
</div>

<span class="oppia-delete-response-button oppia-transition-200 protractor-test-delete-response"
      ng-if="editabilityService.isEditable() && getOnDeleteFn()"
      ng-click="deleteResponse($event)">
  <i class="material-icons md-18">&#xE5CD;</i>
</span><|MERGE_RESOLUTION|>--- conflicted
+++ resolved
@@ -45,13 +45,8 @@
 </style>
 <div class="oppia-response-header-block">
   <div class="oppia-response-header">
-<<<<<<< HEAD
-    <i class="material-icons md-18" ng-if="!isCorrect() && isCorrectnessFeedbackEnabled()">&#x2718;</i>
-    <i class="material-icons md-18" ng-if="isCorrect() && isCorrectnessFeedbackEnabled()">&#10004;</i>
-=======
-    <i class="material-icons md-18" ng-if="!getCorrect() && isCorrectnessFeedbackEnabled() && isResponse()">&#x2718;</i>
-    <i class="material-icons md-18" ng-if="getCorrect() && isCorrectnessFeedbackEnabled() && isResponse()">&#10004;</i>
->>>>>>> a40c58d8
+    <i class="material-icons md-18" ng-if="!isCorrect() && isCorrectnessFeedbackEnabled() && isResponse()">&#x2718;</i>
+    <i class="material-icons md-18" ng-if="isCorrect() && isCorrectnessFeedbackEnabled() && isResponse()">&#10004;</i>
     <span ng-if="!isActive()" ng-attr-title="<[getSummary()]>">
       <[getShortSummary()]>
       <span ng-if="getNumRules() > 1" class="label label-primary" style="position: relative; bottom: 4px;">

# Copyright 2021 The Oppia Authors. All Rights Reserved.
#
# Licensed under the Apache License, Version 2.0 (the "License");
# you may not use this file except in compliance with the License.
# You may obtain a copy of the License at
#
#      http://www.apache.org/licenses/LICENSE-2.0
#
# Unless required by applicable law or agreed to in writing, software
# distributed under the License is distributed on an "AS-IS" BASIS,
# WITHOUT WARRANTIES OR CONDITIONS OF ANY KIND, either express or implied.
# See the License for the specific language governing permissions and
# limitations under the License.

"""Controllers for the release coordinator page."""

from __future__ import annotations

import logging

from core import feconf
from core import utils
from core.controllers import acl_decorators
from core.controllers import base
from core.domain import caching_services
<<<<<<< HEAD
from core.domain import feature_flag_services as feature_services
from core.domain import platform_feature_services
=======
from core.domain import feature_flag_domain
from core.domain import feature_flag_services as feature_services
>>>>>>> 49985b8f

from typing import Dict, List, TypedDict


class MemoryCacheHandler(
    base.BaseHandler[Dict[str, str], Dict[str, str]]
):
    """Handler for memory cache profile."""

    GET_HANDLER_ERROR_RETURN_TYPE = feconf.HANDLER_TYPE_JSON
    URL_PATH_ARGS_SCHEMAS: Dict[str, str] = {}
    HANDLER_ARGS_SCHEMAS: Dict[str, Dict[str, str]] = {
        'GET': {},
        'DELETE': {}
    }

    @acl_decorators.can_manage_memcache
    def get(self) -> None:
        """Retrieves statistics about the memory cache."""
        cache_stats = caching_services.get_memory_cache_stats()
        self.render_json({
            'total_allocation': cache_stats.total_allocated_in_bytes,
            'peak_allocation': cache_stats.peak_memory_usage_in_bytes,
            'total_keys_stored': cache_stats.total_number_of_keys_stored
        })

    @acl_decorators.can_manage_memcache
    def delete(self) -> None:
        """Flushes the memory cache."""
        caching_services.flush_memory_caches()
        self.render_json({})


class FeatureFlagsHandlerNormalizedPayloadDict(TypedDict):
    """Dict representation of FeatureFlag's normalized_payload
    dictionary.
    """

    action: str
<<<<<<< HEAD
    feature_name: str
=======
    feature_flag_name: str
>>>>>>> 49985b8f
    force_enable_for_all_users: bool
    rollout_percentage: int
    user_group_ids: List[str]


class FeatureFlagsHandler(
    base.BaseHandler[
        FeatureFlagsHandlerNormalizedPayloadDict, Dict[str, str]]
):
    """Handler for feature-flags."""

    GET_HANDLER_ERROR_RETURN_TYPE = feconf.HANDLER_TYPE_JSON
    URL_PATH_ARGS_SCHEMAS: Dict[str, str] = {}
    HANDLER_ARGS_SCHEMAS = {
        'GET': {},
        'PUT': {
            'action': {
                'schema': {
                    'type': 'basestring',
                    'choices': [
                        'update_feature_flag'
                    ]
                },
                'default_value': None
            },
            'feature_flag_name': {
                'schema': {
                    'type': 'basestring'
                },
                'default_value': None
            },
            'force_enable_for_all_users': {
                'schema': {
                    'type': 'bool'
                },
                'default_value': None
            },
            'rollout_percentage': {
                'schema': {
                    'type': 'int',
                    'validators': [{
                        'id': 'is_at_least',
                        'min_value': 0
                    }, {
                        'id': 'is_at_most',
                        'max_value': 100
                    }]
                },
                'default_value': None
            },
            'user_group_ids': {
                'schema': {
                    'type': 'list',
                    'items': {
                        'type': 'unicode'
                    }
                },
                'default_value': None
            }
        }
    }

    @acl_decorators.can_access_release_coordinator_page
    def get(self) -> None:
        """Handles GET requests."""
        feature_flag_dicts = feature_services.get_all_feature_flag_dicts()
        self.render_json({
            'feature_flags': feature_flag_dicts,
<<<<<<< HEAD
            'server_stage': platform_feature_services.get_server_mode().value
=======
            'server_stage': feature_flag_domain.get_server_mode().value
>>>>>>> 49985b8f
        })

    @acl_decorators.can_access_release_coordinator_page
    def put(self) -> None:
        """Handles PUT requests."""
        assert self.normalized_payload is not None
        action = self.normalized_payload.get('action')
        try:
            # The handler schema defines the possible values of 'action'.
            # If 'action' has a value other than those defined in the
            # schema, a Bad Request error will be thrown. Hence, 'action'
            # must be 'update_feature_flag' if this branch is
            # executed.
            assert action == 'update_feature_flag'
<<<<<<< HEAD
            feature_name = self.normalized_payload.get('feature_name')
            if feature_name is None:
                raise Exception(
                    'The \'feature_name\' must be provided when the action'
=======
            feature_flag_name = self.normalized_payload.get('feature_flag_name')
            if feature_flag_name is None:
                raise Exception(
                    'The \'feature_flag_name\' must be provided when the action'
>>>>>>> 49985b8f
                    ' is update_feature_flag.'
                )

            force_enable_for_all_users = self.normalized_payload.get(
                'force_enable_for_all_users')
            # Ruling out the possibility of any other type for mypy
            # type checking.
            assert force_enable_for_all_users is not None
            rollout_percentage = self.normalized_payload.get(
                'rollout_percentage')
            # Ruling out the possibility of any other type for mypy
            # type checking.
            assert rollout_percentage is not None
            user_group_ids = self.normalized_payload.get('user_group_ids')
            # Ruling out the possibility of any other type for mypy
            # type checking.
            assert user_group_ids is not None
            try:
                feature_services.update_feature_flag(
<<<<<<< HEAD
                    feature_name,
=======
                    feature_flag_name,
>>>>>>> 49985b8f
                    force_enable_for_all_users,
                    rollout_percentage,
                    user_group_ids
                )
            except (
                    utils.ValidationError,
                    feature_services.FeatureFlagNotFoundException) as e:
                raise self.InvalidInputException(e)

            logging.info(
                '[RELEASE-COORDINATOR] %s updated feature %s with new values: '
                'rollout_percentage - %d, force_enable_for_all_users - %s, '
                'user_group_ids - %s.' % (
<<<<<<< HEAD
                    self.user_id, feature_name,
=======
                    self.user_id, feature_flag_name,
>>>>>>> 49985b8f
                    rollout_percentage,
                    force_enable_for_all_users,
                    user_group_ids)
                )
            self.render_json(self.values)
        except Exception as e:
            logging.exception('[RELEASE-COORDINATOR] %s', e)
            self.render_json({'error': str(e)})
            raise e<|MERGE_RESOLUTION|>--- conflicted
+++ resolved
@@ -23,13 +23,8 @@
 from core.controllers import acl_decorators
 from core.controllers import base
 from core.domain import caching_services
-<<<<<<< HEAD
-from core.domain import feature_flag_services as feature_services
-from core.domain import platform_feature_services
-=======
 from core.domain import feature_flag_domain
 from core.domain import feature_flag_services as feature_services
->>>>>>> 49985b8f
 
 from typing import Dict, List, TypedDict
 
@@ -69,11 +64,7 @@
     """
 
     action: str
-<<<<<<< HEAD
-    feature_name: str
-=======
     feature_flag_name: str
->>>>>>> 49985b8f
     force_enable_for_all_users: bool
     rollout_percentage: int
     user_group_ids: List[str]
@@ -142,11 +133,7 @@
         feature_flag_dicts = feature_services.get_all_feature_flag_dicts()
         self.render_json({
             'feature_flags': feature_flag_dicts,
-<<<<<<< HEAD
-            'server_stage': platform_feature_services.get_server_mode().value
-=======
             'server_stage': feature_flag_domain.get_server_mode().value
->>>>>>> 49985b8f
         })
 
     @acl_decorators.can_access_release_coordinator_page
@@ -161,17 +148,10 @@
             # must be 'update_feature_flag' if this branch is
             # executed.
             assert action == 'update_feature_flag'
-<<<<<<< HEAD
-            feature_name = self.normalized_payload.get('feature_name')
-            if feature_name is None:
-                raise Exception(
-                    'The \'feature_name\' must be provided when the action'
-=======
             feature_flag_name = self.normalized_payload.get('feature_flag_name')
             if feature_flag_name is None:
                 raise Exception(
                     'The \'feature_flag_name\' must be provided when the action'
->>>>>>> 49985b8f
                     ' is update_feature_flag.'
                 )
 
@@ -191,11 +171,7 @@
             assert user_group_ids is not None
             try:
                 feature_services.update_feature_flag(
-<<<<<<< HEAD
-                    feature_name,
-=======
                     feature_flag_name,
->>>>>>> 49985b8f
                     force_enable_for_all_users,
                     rollout_percentage,
                     user_group_ids
@@ -209,11 +185,7 @@
                 '[RELEASE-COORDINATOR] %s updated feature %s with new values: '
                 'rollout_percentage - %d, force_enable_for_all_users - %s, '
                 'user_group_ids - %s.' % (
-<<<<<<< HEAD
-                    self.user_id, feature_name,
-=======
                     self.user_id, feature_flag_name,
->>>>>>> 49985b8f
                     rollout_percentage,
                     force_enable_for_all_users,
                     user_group_ids)

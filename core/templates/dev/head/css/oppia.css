/*
  Copyright 2014 The Oppia Authors. All Rights Reserved.

  Licensed under the Apache License, Version 2.0 (the "License");
  you may not use this file except in compliance with the License.
  You may obtain a copy of the License at

      http://www.apache.org/licenses/LICENSE-2.0

  Unless required by applicable law or agreed to in writing, software
  distributed under the License is distributed on an "AS IS" BASIS,
  WITHOUT WARRANTIES OR CONDITIONS OF ANY KIND, either express or implied.
  See the License for the specific language governing permissions and
  limitations under the License.
*/

/*
  Animation keyframes. These must be placed at the top of the file
  in order to work in IE.
*/
@-webkit-keyframes dot {
  0% { opacity: 0; }
  100% { opacity: 1; }
}
@-moz-keyframes dot {
  0% { opacity: 0; }
  100% { opacity: 1; }
}
@keyframes dot {
  0% { opacity: 0; }
  100% { opacity: 1; }
}

/* Angular material overrides. */
md-input-group.long > input
{
  width: 100%;
  height: 45px;
}

md-input-group.oppia-blue-on-focus > input:focus {
  border-bottom-color: rgb(63, 81, 181);
  border-bottom-width: 2px;
}

md-input-group.md-default-theme label
{
  font-size: 16px;
  font-weight: 200;
  margin-bottom: 0;
}

.md-button-success {
  color: #009688;
}

.md-button.oppia-learner-continue-button {
  background: #0D48A1;
  color: #ffffff;
  padding: 6px 12px;
}

button.md-button.md-default-theme.oppia-learner-continue-button:focus,
button.md-button.md-default-theme.oppia-learner-continue-button:hover {
  background-color: #115FD4;
}

.material-icons.md-18 {
  font-size: 18px;
}
.material-icons.md-dark {
  color: rgba(0, 0, 0, 0.54);
}

/* Bootstrap overrides and additions. */
html {
  /*
    The HTML font-size is set to 62.5% in order to make 'em' units easier to
    work with. Modern browsers set their default font-size to 16px. This means
    that 1em = 16px, which is a difficult base to work with (for example,
    1.6em = 25.6px, which is not rounded). By setting the html's font-size to
    62.5%, the base font-size becomes 10px, so 1em = 10px, and 1.6em = 16px.
    The reason for making 'em' easier to work with is that 'em's scale with
    the user's font-size preferences that they set in the browser, while
    'px' is a fixed unit of measurement that doesn't scale.
  */
  font-size: 62.5%;
  height: 100%;
}

body {
  color: rgba(0,0,0,0.87);
  font-family: "Roboto", Arial, sans-serif;
  /*
    A font-size of 1.6em sets the default font-size on Oppia to 16px, though
    this will scale depending on the user's font-size preferences set via
    their browser preferences.
  */
  font-size: 1.6em;
  height: 100%;
  margin: 0 auto;
  overflow-x: hidden;
  padding: 0;
  width: 100%;
}

.oppia-profile-container, .oppia-dashboard-container {
  max-width: 800px;
  margin-left: auto;
  margin-right: auto;
  margin-top: 60px;
  margin-bottom: 30px;
}

.oppia-profile-top-card {
  background-color: #fff;
  margin: 0 0 24px 0;
  padding: 24px;
}

.oppia-profile-subject-interest-container {
  font-weight: bold;
  margin-top: 16px;
}

.oppia-profile-subject-interest {
  background-color: rgba(0, 150, 136, 0.85);
  border-radius: .25em;
  color: #fff;
  display: inline;
  font-size: 0.75em;
  line-height: 1;
  margin: 0 2px;
  padding: .3em .35em .3em .5em;
  text-align: center;
  vertical-align: baseline;
  white-space: nowrap;
}

.oppia-profile-no-interests-text {
  color: #888;
  font-weight: normal;
}

.oppia-profile-picture-fullsize {
  /* This maintains the aspect ratio of the picture. */
  border-radius: 4px;
  height: auto;
  margin-bottom: 12px;
  max-width: 180px;
  width: 100%;
}

.oppia-profile-username {
  margin-top: 4px;
}

.oppia-profile-first-contributed {
  color: #888;
  font-size: 0.9em;
  font-style: italic;
  margin-top: 16px;
}

.oppia-profile-tabs {
  background-color: #fff;
  margin: 0;
  padding: 0;
}

.oppia-profile-tabs-content {
  padding: 24px 24px 48px 24px;
}

.oppia-profile-tabs md-content h1:first-child {
  margin-top: 0;
}

.oppia-profile-tabs md-tab {
  background-color: #009688;
  border: 1px solid rgba(0,0,0,0.1);
}

.oppia-profile-tabs md-tabs.md-default-theme md-tab:focus {
  border: 1px solid rgba(0,0,0,0.1);
}

.oppia-profile-tabs md-tabs-ink-bar {
  background: #0D47A1 !important;
  /* Without this, the ink bar does not show up on initial load. */
  /* TODO(sll): Find a better fix for this. The current fix has an
    ink bar that is too large on small-width screens.
  */
  display: block !important;
  height: 6px;
  width: 266px;
}

.oppia-profile-tabs md-tab-label {
  color: #ffffff;
}

.oppia-stat-container-top {
  display: inline-block;
  width: 30%;
}

.oppia-stat-big-container {
  display: block;
  text-align: center;
  width: 100%;
}

.oppia-stat-container-top span {
  display: block;
}

.oppia-stat-container-top .oppia-big-number {
  font-size: 48px;
}

.oppia-profile-explorations-container {
  margin: 0 auto;
  width: 644px;
}

@media (max-width: 656px) {
  .oppia-profile-explorations-container {
    width: 428px;
  }
}

@media (max-width: 460px) {
  .oppia-profile-explorations-container {
    width: 208px;
  }
}

/*
  This counteracts the increased line-height of 1.846 introduced by
  angular-material.css.
  TODO(sll): This is ugly. We should try not to have it, perhaps after
  angular-material has been upgraded.
*/
html p, body p {
  margin-top: -5px;
}

h1, h2 {
  color: #000;
}

h3 {
  color: #222;
  line-height: 1.1;
}

a {
  color: #0844aa;
  cursor: pointer;
}

a:hover {
  color: #3f2c76;
}

a:focus {
  outline-style: none;
}

/* Change all the borders of an input to red when there is validation errors. */
input.ng-dirty.ng-invalid, md-input-group.md-default-theme input.ng-dirty.ng-invalid {
  border-color: #F44336;
}

::-webkit-input-placeholder {
  font-style: italic;
}
::-moz-placeholder {
  font-style: italic;
}
::-ms-input-placeholder {
  font-style: italic;
}

/* Change the color of odd-numbered lines in a table. */
.table-striped > tbody > tr:nth-child(odd) > td,
.table-striped > tbody > tr:nth-child(odd) > th {
  background-color: #f0f0f0;
}

.oppia-form-error {
  color: red;
}

.oppia-confusing-outcome-warning-text {
  color: rgb(200, 0, 0);
  font-style: italic;
}

.oppia-serious-warning-text {
  color: red;
}

.oppia-disabled-contenteditable {
  background-color: #eee;
  cursor: not-allowed;
  padding: 10px 5px;
  opacity: 1;
}

p {
  line-height: 1.2;
  margin: 0;
  text-align: left;
  word-spacing: 0;
}

.oppia-long-text p {
  line-height: 1.4;
  /* The following should be the same as the line-height (1.4). */
  margin: 1.4em 0;
}

.oppia-long-text-image {
  display: block;
  margin-left: auto;
  margin-right: auto;
  width: 80%;
}

#wrapper {
  min-height: 100%;
  position: relative;
}

.label {
  margin: auto 4px;
}
.label-info {
  background-color: #18447E;
}

/*
  The following rule ensures that, as the viewport gets
  smaller, any media will scale down according to its
  container's width.
*/
img, video, canvas {
  max-width: 100%;
}

textarea {
  width: 90%;
}

/*
  Styles for the development mode indicator
*/
.oppia-dev-mode {
  background-color: DarkSlateGray;
  border-bottom-right-radius: 0.5em;
  border-top-right-radius: 0.5em;
  bottom: 40px;
  color: white;
  left: 0;
  opacity: 0.7;
  padding: 4px 8px;
  /* This allows clicks to 'pass through' the element. */
  pointer-events: none;
  position: fixed;
}

/*
  Styles for the link to the site feedback form.
*/
.oppia-site-feedback {
  background-color: #fff;
  border-radius: 2px;
  bottom: 4px;
  color: rgba(0,0,0,0.87);
  cursor: pointer;
  left: 4px;
  opacity: 0.5;
  padding: 4px 8px;
  position: fixed;
}
.oppia-site-feedback:hover,
.oppia-site-feedback:focus,
.oppia-site-feedback:active {
  color: rgba(0,0,0,0.87);
  opacity: 1.0;
  text-decoration: none;
}

/*
  Styles for the global navigation sidebar menu.
*/
.oppia-base-container {
  height: 100%;
  margin-left: auto;
  margin-right: auto;
  min-height: 100%;
  position: relative;
}

/*
  Note that adding "overflow-y: scroll;" will
  break infinite scrolling in the gallery page.
*/
.oppia-content-container {
  height: 100%;
  left: 0;
  position: relative;
  transition: transform 0.5s;
  -webkit-transition: -webkit-transform 0.5s;
}

.oppia-sidebar-menu-open .oppia-content-container::after {
  height: 100%;
  opacity: 1;
  -webkit-transition: opacity 0.5s;
  transition: opacity 0.5s;
  width: 100%;
}
.oppia-sidebar-menu-closed .oppia-content-container::after {
  opacity: 0;
  -webkit-transition: opacity 0.5s;
  transition: opacity 0.5s;
}

.oppia-sidebar-menu {
  background: #fff;
  height: 100%;
  left: 0;
  position: fixed;
  top: 0;
  -webkit-transform: translate3d(-100%, 0, 0);
  transform: translate3d(-100%, 0, 0);
  width: 270px;
  z-index: 100;
}
.oppia-sidebar-menu-transition {
  -webkit-transition: all 0.5s;
  transition: all 0.5s;
}
.oppia-sidebar-menu::after {
  background: rgba(0,0,0,0.2);
  content: '';
  display: none;
  height: 100%;
  opacity: 1;
  position: absolute;
  right: 0;
  top: 0;
  -webkit-transition: opacity 0.5s;
  transition: opacity 0.5s;
  width: 100%;
}

.oppia-sidebar-menu-icon {
  height: 22px;
  margin: 0 16px 3px 6px;
  vertical-align: middle;
  width: 22px;
}

.oppia-sidebar-menu ul {
  list-style: none;
  margin-bottom: 0;
  padding-left: 0;
  padding-top: 10px;
  font-size: 16px;
}
.oppia-sidebar-menu hr {
  margin-top: 0;
  margin-bottom: 0;
}
.oppia-sidebar-menu .oppia-sidebar-section-header {
  color: #888;
  display: block;
  margin-left: 10px;
  padding: 1em 0 0 0;
  text-decoration: none;
}
.oppia-sidebar-menu a {
  color: #333;
  display: block;
  padding: 1em 0 1em 18px;
  text-decoration: none;
}
.oppia-sidebar-menu a:hover {
  background: rgb(243, 248, 255);
}
.oppia-sidebar-menu li.active a {
  background: rgba(243, 248, 255, 0.5);
}

.oppia-sidebar-logo {
  height: 32px;
  margin-bottom: 5px;
  margin-left: 15px;
}
.oppia-sidebar-logo-container {
  color: #333;
  margin: 0 auto;
  width: 120px;
}

.oppia-sidebar-header {
  background: #eee;
  border-bottom: 1px solid #ccc;
  height: 56px;
  padding-top: 6px;
}

.oppia-sidebar-footer {
  bottom: 10px;
  color: #777;
  left: 25px;
  position: absolute;
}

.oppia-sidebar-footer div {
  margin-bottom: 10px;
}

.oppia-sidebar-footer a {
  display: inline;
  padding: 0 10px 0 0;
  margin-top: 5px;
}

.oppia-sidebar-footer a:hover {
  background: none;
}

.oppia-sidebar-footer a > img {
  width: 26px;
}

.oppia-sidebar-menu-open .oppia-sidebar-menu {
  box-shadow: 1px 0 3px rgba(0,0,0,0.12), 1px 0 2px rgba(0,0,0,0.24);
  -webkit-transform: translate3d(0, 0, 0);
  transform: translate3d(0, 0, 0);
  visibility: visible;
}
.oppia-sidebar-menu-open .oppia-sidebar-menu::after {
  height: 0;
  opacity: 0;
  -webkit-transition: opacity 0.5s, width 0.1s 0.5s, height 0.1s 0.5s;
  transition: opacity 0.5s, width 0.1s 0.5s, height 0.1s 0.5s;
  width: 0;
}

/*
  This is needed for proper display of tabs. See

  https://github.com/angular-ui/bootstrap/commit/8620aedba99b05822311
*/
.navbar-nav, .pagination {
  cursor: pointer;
}

.navbar {
  border: 0;
  margin-bottom: 0;
  width: 100%;
}

.navbar-nav.oppia-navbar-nav > li > a {
  color: #fff;
  font-size: 16px;
  font-weight: 400;
  height: 56px;
  padding-top: 17px;
}

.oppia-navbar-breadcrumb {
  color: #fff;
  cursor: default;
  font-family: "Capriola", "Roboto", Arial, sans-serif;
  font-size: 20px;
  padding-top: 13px;
}

.oppia-navbar-breadcrumb-separator {
  margin-right: 8px;
}
.oppia-navbar-breadcrumb-separator:after {
  content: ">";
}

.oppia-navbar-breadcrumb-icon {
  height: 20px;
  margin: 0 12px 4px 12px;
  width: 20px;
}

.navbar-default .navbar-nav > li > a:hover,
.navbar-default .navbar-nav > li > a:focus {
  color: #fff;
}

.navbar-default .navbar-nav > li > a.oppia-no-hover-change:hover,
.navbar-default .navbar-nav > li > a.oppia-no-hover-change:focus {
  background: inherit;
  color: #fff;
}

.navbar-nav > li.active > a, .navbar-nav > li.active > a:hover,
.navbar-nav > li.active > a, .navbar-nav > li.active > a:focus {
  color: white;
  background: rgb(2, 38, 86);
}

.navbar-default .navbar-container {
  background: #009688;
  height: 56px;
}

.navbar-default .dropdown-menu {
  background: #fff;
}

.navbar-default .navbar-nav > li > a, {
  color: #fff;
}

.navbar-default .navbar-nav > li > a:hover,
.navbar-default .navbar-nav .open > a:hover,
.navbar-default .navbar-nav .open .dropdown-menu > li > a,
.navbar-default .navbar-nav .open .dropdown-menu > li > a:hover {
  color: #009688;
}

.navbar-default .navbar-nav > li > a:hover,
.navbar-default .navbar-nav .open > a:hover,
.navbar-default .navbar-nav .open > a:focus,
.navbar-default .navbar-nav .open .dropdown-menu > li > a:hover,
.navbar-default .navbar-nav .open .dropdown-menu > li > a:focus {
  background: #fff;
  color: #009688;
}

.navbar-default .navbar-nav > li.dropdown.open,
.navbar-default .navbar-nav > li.dropdown.open > a {
  background: #fff;
  color: #009688;
}

.navbar-default .navbar-nav > .active > a,
.navbar-default .navbar-nav > .active > a:hover,
.navbar-default .navbar-nav > .active > a:focus {
  background-color: #06b9ac;
  color: #fff;
}

/* In Bootstrap, the link at the top of the default dropdown menu cannot be
   clicked -- so, in such cases (e.g. for the 'Sign in' link at the top right),
   we use this instead.
*/
.oppia-clickable-dropdown:hover ul.dropdown-menu {
  display: block;
}

.oppia-top-right-menu-item-separator {
  margin-top: 5px;
  margin-bottom: 5px;
}

.oppia-share-dropdown-menu {
  min-width: 30px;
  width: 46px;
}

.oppia-share-dropdown-menu li > a {
  font-weight: bolder;
  padding: 10px;
  text-align: center;
}

.oppia-share-dropdown-menu:hover .oppia-share-dropdown-toggle {
  color: #009688;
  background-color: white;
}

.nav .dropdown:hover > .dropdown-menu {
  border: none;
}

/* Show the navbar submenu dropdowns on-hover rather than on-click, if the
   screen size is large enough. */
@media (min-width: 768px) {
  .nav .dropdown:hover > .dropdown-menu {
    display: block;
  }
  .nav .dropdown:hover > .dropdown-menu > li > a {
    color: #009688;
  }
  .nav .dropdown:hover > .dropdown-menu > li > a:hover {
    background-color: #eee;
    color: #888;
  }
}

.oppia-main-content {
  margin: 10px;
  padding: 10px;
  width: 100%;
}

.oppia-align-center {
  float: none;
  margin: 0 auto;
  text-align: center;
}

.oppia-exploration-ctrl {
  margin: 0 5px;
}

.oppia-loading-fullpage {
  border: 1px;
  border-radius: 5px;
  font-size: 2em;
  height: 100%;
  position: fixed;
  top: 35%;
  width: 100%;
  z-index: 1000;
}
.oppia-loading-dot-one {
  opacity: 0;
  animation: dot 1.5s infinite;
  animation-delay: 0.0s;
  -moz-animation: dot 1.5s infinite;
  -moz-animation-delay: 0.0s;
  -webkit-animation: dot 1.5s infinite;
  -webkit-animation-delay: 0.0s;
}
.oppia-loading-dot-two {
  opacity: 0;
  animation: dot 1.5s infinite;
  animation-delay: 0.3s;
  -moz-animation: dot 1.5s infinite;
  -moz-animation-delay: 0.3s;
  -webkit-animation: dot 1.5s infinite;
  -webkit-animation-delay: 0.3s;
}
.oppia-loading-dot-three {
  opacity: 0;
  animation: dot 1.5s infinite;
  animation-delay: 0.6s;
  -moz-animation: dot 1.5s infinite;
  -moz-animation-delay: 0.6s;
  -webkit-animation: dot 1.5s infinite;
  -webkit-animation-delay: 0.6s;
}

.oppia-navbar-button-container {
  border-radius: 0;
  margin-top: 10px;
}
/* In Bootstrap,white-space for dropdown list is no-wrap.Use this instead to allign ticks and
   dropdown options
*/
.oppia-navbar-button-container > .dropdown-menu > li > a {
  white-space: normal;
}
.btn.oppia-navbar-add-exploration-button {
  background-color: rgba(5, 190, 178, 0.9);
  color: rgba(255,255,255,0.9);
  font-size: 16px;
  margin-right: 5px;
}
.btn.oppia-navbar-add-exploration-button:hover {
  background-color: rgba(5, 190, 178, 1);
  color: rgba(255,255,255,1);
}
.oppia-navbar-add-exploration-button-plus {
  font-weight: bold;
  margin-right: 5px;
}

@media (max-width: 1050px) {
  .oppia-gallery-language-selector {
    display: none;
  }
  .oppia-gallery-category-selector .btn {
    border-bottom-right-radius: 4px;
    border-top-right-radius: 4px;
  }
}

@media (max-width: 890px) {
  .oppia-gallery-category-selector {
    display: none;
  }
  .oppia-splash-search-text-input {
    border-bottom-right-radius: 4px;
    border-top-right-radius: 4px;
  }
}

.oppia-gallery-loading-results-message {
  background-color: #888;
  bottom: 0;
  color: white;
  height: 30px;
  opacity: 0.9;
  padding-top: 5px;
  text-align: center;
  width: 100%;
  z-index: 50;
}

@media (max-width: 768px) {
  .oppia-navbar-add-exploration-button {
    display: none;
  }
}

.btn.oppia-unresolved-answer-button {
  background-color: white;
  border-radius: 12px;
  color: black;
  font-size: 14px;
  margin: 4px;
  padding: 8px 18px;
  text-align: left;
  width: auto;
}

.btn.oppia-unresolved-answer-button:hover {
  background-color: #eee;
}

.oppia-gallery-tiles-area {
  background-color: #eee;
}

.oppia-gallery-tiles-introduction {
  font-size: 1.6em;
  padding-top: 40px;
  padding-bottom: 40px;
}

.oppia-gallery-tiles-container {
  height: 100%;
  margin-left: auto;
  margin-right: auto;
  width: 844px;
  min-height: 500px;
  padding-bottom: 25px;
  padding-top: 56px;
}

/* Ensure that the gallery tiles remain centered. Note that these values would
   need to be updated if the gallery tiles are changed. */
@media (max-width: 844px) {
  .oppia-gallery-tiles-container {
    width: 632px;
  }
}

@media (max-width: 632px) {
  .oppia-gallery-tiles-container {
    width: 420px;
  }
}

@media (max-width: 420px) {
  .oppia-gallery-tiles-container {
    width: 208px;
  }
}

md-card.oppia-gallery-tile {
  background-color: #fff;
  color: #888;
  height: 120px;
  margin: 0;
  padding: 0;
  position: relative;
  width: 100%;
}
.oppia-gallery-tile:hover {
  background-color: #f9f9f9;
}

.oppia-gallery-tile-container-link {
  height: 100%;
  width: 100%;
}

.oppia-gallery-tile-image-container {
  height: 120px;
  left: 0;
  top: 0;
  width: 120px;
}
/* This centers the image horizontally and vertically. */
.oppia-gallery-tile-image {
  height: 120px;
  width: 120px;
}

.oppia-gallery-tile-contents {
  height: 100%;
  padding: 23px 58px;
  width: 100%;
}
.oppia-gallery-tile-contents:hover {
  text-decoration: none;
}

.oppia-gallery-tile-details {
  padding-left: 100px;
  padding-top: 5px;
}
.oppia-gallery-tile-first-row {
  margin-bottom: 8px;
}
.oppia-gallery-tile-title {
  color: #333;
  font-family: "Capriola", "Roboto", Arial, sans-serif;
  font-weight: bold;
}

.oppia-gallery-tile-objective {
  color: rgba(0,0,0,0.7);
}

@media (max-width: 365px) {
  .oppia-gallery-tile-image-container {
    display: none;
  }
  .oppia-gallery-tile-details {
    padding-left: 0;
  }
}
@media (max-width: 800px) {
  .oppia-gallery-tiles-introduction {
    margin-left: 20px;
    margin-right: 20px;
  }
}

.oppia-gallery-tile-second-row {
  color: rgba(0,0,0,0.65);
  font-size: 0.9em;
}
.oppia-gallery-tile-ratings {
  color: black;
  letter-spacing: 2px;
}

.oppia-gallery-edit-btn {
  font-size: 0.75em;
  margin-top: 10px;
  position: absolute;
  right: 1px;
  top: -9px;
  border-color:transparent;
  background-color: transparent;

}
.oppia-gallery-edit-btn:hover {
  background: transparent;
  border-color: transparent;
  color: green;
}

.oppia-create-exploration-label {
  margin-top: 5px;
}

.carousel-indicators {
  margin-bottom: 120px;
}

.carousel-control .glyphicon-chevron-left,
.carousel-control .glyphicon-chevron-right,
.carousel-control .icon-prev,
.carousel-control .icon-next {
  margin-top: -80px;
}

.oppia-signup-page-title {
  color: #222;
  font-size: 1.6em;
  margin: 0 0 30px 0;
}

.oppia-content {
  margin: 0 auto;
  max-width: 630px;
  -webkit-overflow-scrolling: touch;
  width: 80%;
}

.oppia-alert-blocks {
  left: 20%;
  position: fixed;
  width: 60%;
  z-index: 3000;
}

.oppia-form input.ng-invalid.ng-dirty {
  border: 2px solid #FA787E;
}

.oppia-gallery-frame {
  border-radius: 20px;
  margin: 10px;
  padding: 10px;
  width: 100%;
}

.oppia-grayed {
  color: gray;
  opacity: 0.5;
}

.oppia-help {
  height: 16px;
  width: 16px;
}

.oppia-main-body {
  height: 100%;
  margin: 0 auto;
  min-height: 100%;
}

.oppia-cc-icon {
  bottom: 0;
  opacity: 0.4;
  position: fixed;
  right: 25px;
}

.oppia-cc-icon:hover {
  opacity: 0.7;
}

.oppia-wide-panel {
  border: 1px solid #dde0FF;
  border-radius: 20px;
  width: 100%;
}
.oppia-wide-panel-content, .oppia-forum {
  font-size: large;
  margin: 5px auto;
  min-height: 400px;
  padding: 20px;
}
.oppia-forum {
  margin-top: 0;
}

.oppia-warning {
  background: #F9EDBE;
  width: 80%;
  max-width: 700px;
}
.oppia-warning-chevron {
  font-size: 1em;
  padding-left: 4px;
  padding-top: 4px;
}

.oppia-placeholder {
  color: #888;
  font-style: italic;
}

@media(min-width: 1100px) {
  .material-icons.oppia-save-publish-button-icon {
    display: none;
  }
}
@media(max-width: 1100px) {
  .oppia-save-publish-button-label {
    display: none;
  }
}

.oppia-state-name-container {
  background: #eee;
  border-bottom-left-radius: 5px;
  margin: 2px 7px;
  padding: 6px;
}

.oppia-editor-page-container {
  margin-bottom: 60px;
}

.oppia-editor-header {
  font-size: 16px;
  margin-top: 35px;
}

.oppia-editor-cards-container {
  margin: auto;
  max-width: 700px;
}
.oppia-editor-card-with-avatar {
  background: rgb(255,255,255);
  margin: 20px auto 0 auto;
  max-width: 700px;
  padding: 0;
}

.oppia-editor-card-avatar {
  height: 36px;
  left: -18px;
  position: absolute;
  top: 28px;
  width: 36px;
}

.oppia-editor-card {
  background: rgb(255,255,255);
  margin-left: auto;
  margin-right: auto;
  margin-top: 30px;
  max-width: 800px;
  padding: 32px;
  padding-bottom: 40px;
}

.oppia-editor-avatar {
  height: 24px;
  left: -43px;
  position: absolute;
  width: 24px;
}

pre.oppia-pre-wrapped-text {
  white-space: pre-wrap;
}

.oppia-editor-card-body {
  position: relative;
}
.oppia-editor-card-body h3 {
  font-size: 1.8em;
  margin: 0;
}
.oppia-editor-card-body form {
  margin: 0;
}

.oppia-editor-card-section-container {
  background: rgba(5,140,166,0.1);
  padding-bottom: 1px;
  padding-top: 5px;
}

.oppia-editor-card-section {
  padding: 20px 50px 20px 35px;
}

.oppia-state-content {
  min-height: 20px;
  padding: 5px 0 15px 10px;
}

.oppia-state-content-display, .oppia-param-changes-display {
  max-width: 610px;
  text-align: left;
}

.oppia-prevent-selection {
  -moz-user-select: none;
  -ms-user-select: none;
  -webkit-user-select: none;
}

.oppia-save-state-item-button {
  margin-left: 5px;
}

.oppia-editable-section {
  cursor: pointer;
  position: relative;
}

.oppia-editable-section:hover .oppia-state-content-display,
.oppia-editable-section:hover .oppia-rule-preview {
  background: #eee;
  border-radius: 4px;
}

.oppia-editable-section:hover .oppia-interaction-preview {
  background: rgba(5, 140, 166, 0.5);
  border-radius: 4px;
}

.oppia-interaction-preview {
  opacity: 0.5;
  padding: 4px;
}

.oppia-editor-edit-icon {
  font-size: 16px;
  opacity: 0.2;
  position: absolute;
  right: -22px;
  top: 3px;
  -webkit-transition: all 200ms;
  transition: all 200ms;
}

.oppia-editable-section:hover .oppia-editor-edit-icon {
  opacity: 0.8;
}

.oppia-click-to-start-editing {
  height: 100%;
  position: absolute;
  width: 100%;
  z-index: 50;
}

.oppia-editor-trash-icon {
  opacity: 0.2;
  -webkit-transition: all 200ms;
  transition: all 200ms;
}

.oppia-editor-trash-icon:hover {
  opacity: 0.8;
  cursor: pointer;
}

/* Styles for the state graph vizualization. */

.oppia-state-graph-container {
  border-radius: 4px;
  border: 1px solid #ccc;
  height: 400px;
  overflow-y: hidden;
  position: relative;
}

/* Styles for the collections learner view */

.oppia-collection-player-tiles-container {
  height: 100%;
  margin-top: 60px;
  margin-left: auto;
  margin-right: auto;
  max-width: 800px;
  min-height: 500px;
  padding-bottom: 25px;
  position: relative;
}
.oppia-collection-player-tiles-container .oppia-page-heading {
  color: #fff;
}

.oppia-collection-player-tile-section {
  margin-bottom: 24px;
}

.oppia-collection-player-small-text {
  color: #fff;
  font-style: italic;
  font-size: 1em;
  margin-top: 12px;
  margin-bottom: 6px;
}

/* Styles for the statistics page. */

.oppia-back-arrow {
  float: left;
  margin-right: 5px;
}

.oppia-nested-link {
  color: #0844aa;
  cursor: pointer;
}

.oppia-nested-link:hover {
  color: #3f2c76;
  text-decoration: underline;
}

.oppia-add-interaction-button,
.oppia-add-response-button,
.oppia-add-fallback-button {
  background-color: rgba(5,140,166,0.9);
  border: 0;
  border-radius: 0;
  color: white;
  opacity: 0.9;
  padding: 7px;
  width: 100%;
}

.oppia-add-interaction-button:active,
.oppia-add-interaction-button:focus,
.oppia-add-interaction-button:hover,
.oppia-add-response-button:active,
.oppia-add-response-button:focus,
.oppia-add-response-button:hover,
.oppia-add-fallback-button:active,
.oppia-add-fallback-button:focus,
.oppia-add-fallback-button:hover {
  background-color: rgba(5,140,166,1);
  color: white;
  opacity: 1;
}

.oppia-add-rule-button {
  background-color: rgba(165,165,165,0.9);
  border: 0;
  border-radius: 0;
  color: white;
  opacity: 0.9;
  padding: 7px;
  width: 100%;
}

.oppia-add-rule-button:active,
.oppia-add-rule-button:focus,
.oppia-add-rule-button:hover {
  background-color: rgba(165,165,165,1);
  color: white;
  opacity: 1;
}

/* Workaround to ensure that single-line paragraphs comprising multiple-choice
   options are displayed inline. */
.oppia-multiple-choice-rule p {
  display: inline;
}
.oppia-multiple-choice-rule p::before {
  content: ' ';
}

.oppia-interaction-tile {
  cursor: pointer;
  display: inline-block;
  margin: 5px;
  outline: 1px solid #aaa;
  vertical-align: top;
  width: 30%;
}
.oppia-interaction-tile:hover {
  outline: 2px solid #009688;
}
.oppia-interaction-tile-name {
  border-top: 1px solid #ccc;
  padding: 3px 0;
  position: relative;
  text-align: center;
}
.oppia-interaction-customization-label {
  font-size: 1em;
  font-weight: bold;
  padding-bottom: 6px;
}

.oppia-small-delete-button {
  padding-top: 3px;
}

.oppia-delete-param-change-button,
.oppia-delete-interaction-button,
.oppia-close-popover-button,
.oppia-delete-list-entry-button {
  background: none;
  border: 0;
  color: #000;
  cursor: pointer;
  height: 30px;
  opacity: 0.5;
  width: 30px;
}
.oppia-delete-param-change-button,
.oppia-delete-interaction-button,
.oppia-close-popover-button {
  position: absolute;
}
.oppia-delete-interaction-button,
.oppia-close-popover-button {
  right: 8px;
  top: 8px;
}
.oppia-delete-param-change-button {
  right: -30px;
  top: 0;
}
.oppia-delete-response-button,
.oppia-delete-rule-button {
  cursor: pointer;
  opacity: 0.5;
  position: absolute;
  right: 8px;
  top: 8px;
  width: 20px;
}
.oppia-delete-list-entry-button {
  margin-top: 6px;
}
.oppia-delete-param-change-button:hover,
.oppia-delete-interaction-button:hover,
.oppia-close-popover-button:hover,
.oppia-delete-response-button:hover,
.oppia-delete-rule-button:hover,
.oppia-delete-list-entry-button:hover {
  opacity: 1;
}



.oppia-graph-resize-button {
  border: 0;
  padding: 9px 10px 6px 10px;
  position: absolute;
  right: 2px;
  top: 2px;
}

.nav-pills > li > a.oppia-rule-tab {
  background: rgba(0,0,0,0.05);
  border-radius: 0;
  border-bottom: 1px solid #f0f0f0;
  color: #444;
  padding: 7px 15px;
  width: 100%;
}
.nav-pills > li > a.oppia-rule-tab-disabled {
  cursor: default;
}
.nav-pills > li:hover > a.oppia-rule-tab {
  background: rgba(0,0,0,0.1);
}
.nav-pills > li:hover > a.oppia-rule-tab-disabled {
  background: rgba(0,0,0,0.05);
}
.nav-pills > li.active > a.oppia-rule-tab-active {
  background: rgba(5,140,166,0.1);
  border-right: 0;
  color: #333;
}

.oppia-default-rule-tab {
  border-left: 1px solid #ddd;
}

.oppia-rule-body-container {
  padding-left: 0;
  padding-right: 0;
  width: 100%;
}

.oppia-readonly-rule-tile {
  border-radius: 4px;
  margin-bottom: 0;
  margin-left: 0;
  padding: 4px;
}

.oppia-readonly-rule-tile img, .oppia-rule-tab img {
  max-height: 50px;
}

.oppia-rule-dest-link {
  margin-left: 5px;
  position: absolute;
  width: 400px;
  /* This must be larger than the z-index in
     .oppia-interactive-section-click-handler, so that the rule does not
     switch to edit mode when the destination link is clicked. */
  z-index: 200;
}

.oppia-rule-save-cancel-buttons {
  margin-bottom: 5px;
  margin-top: 2px;
}

.oppia-rule-block {
  background-color: white;
  border-top: 1px solid #ccc;
  border-left: 1px solid #ccc;
  border-right: 1px solid #ccc;
}

.oppia-rule-block.active {
  box-shadow: 0 1px 3px rgba(0,0,0,0.12), 0 1px 2px rgba(0,0,0,0.24);
  margin: -2px;
  z-index: 1;
}

.oppia-response-header-block {
  overflow: hidden;
  padding-left: 24px;
  white-space: nowrap;
  width: 640px;
}

.oppia-response-header {
  float: left;
  overflow: hidden;
  text-overflow: ellipsis;
  white-space: nowrap;
  width: 500px;
}

.oppia-rule-header {
  color: rgb(120, 120, 120);
  overflow: hidden;
  padding-left: 0;
  text-overflow: ellipsis;
  white-space: nowrap;
}

.oppia-rule-sort-handle, .oppia-fallback-sort-handle {
  cursor: move;
  left: 10px;
  margin-left: 5px;
  opacity: 0.3;
  position: absolute;
  top: 6px;
  width: 25px;
  /* This is needed for the sort handle to be above the rule tile. */
  z-index: 1;
}

.oppia-param-change-sort-handle {
  cursor: move;
  left: -20px;
  opacity: 0.3;
  position: absolute;
  top: 4px;
}

.oppia-rule-edit-feedback {
  position: relative;
}

.oppia-rule-details-header {
  margin-bottom: 6px;
}

.about-tabs {
  margin-bottom: 0;
}

table.oppia-padded-table {
  border: 1px solid black;
  padding: 5px;
}
table.oppia-padded-table th, table.oppia-padded-table td {
  border: 1px solid black;
  padding: 5px;
}

/* Styles for parameter labels. */
oppia-parameter {
  background-color: #18447E;
  border-radius: .25em;
  color: white;
  display: inline;
  font-size: 75%;
  font-weight: bold;
  line-height: 1;
  margin: auto 4px;
  padding: .2em .6em .3em;
  text-align: center;
  vertical-align: baseline;
  white-space: nowrap;
}

.oppia-param-editor-row {
  position: relative;
}

.oppia-param-display-row {
  margin-bottom: 4px;
}

.oppia-tutorial-tooltip {
  min-width: 400px !important;
}

/* Hide the search icon in the rule destination dropdown. */
.oppia-rule-dest-select2 .select2-search input {
  background: none;
}

.oppia-dashboard-row {
  cursor: pointer;
}
.oppia-dashboard-row:hover {
  background: #eee;
}
.oppia-dashboard-row-recent {
  background: #fff4ca;
  cursor: pointer;
}
.oppia-dashboard-row-recent:hover {
  background: #ffe279;
}

.oppia-dashboard-status-green {
  color: #009688;
  font-weight: bold;
  text-transform: capitalize;
}

.oppia-dashboard-status-grey {
  color: #888;
  text-transform: capitalize;
}

.oppia-dashboard-status-orange {
  color: #f7a541;
  font-weight: bold;
  text-transform: capitalize;
}

.oppia-dashboard-tile-metadata-parent {
  float: right;
  padding-top: 15px;
  width: 30%;
}

.oppia-dashboard-tile-metadata {
  border-left-color: #DADADA;
  border-left-style: ridge;
  border-left-width: thin;
  color: #888;
  font-size: 0.85em;
  height: 85px;
  margin-left: 10px;
  padding-left: 20px;
  padding-right: 30px;
}

md-card.oppia-dashboard-tile {
  background-color: #fff;
  border-bottom: 1px solid #ccc;
  color: #888;
  height: 120px;
  margin: 0;
  padding: 0;
  position: relative;
}

ul.oppia-dashboard-tiles {
  list-style-type: none;
  margin-top: 30px;
  padding-left: 0;
}

.oppia-large-modal-window .modal-dialog {
  max-width: 900px;
  width: 80%;
}
.oppia-large-modal-window .modal-body {
  height: 60vh;
}

.oppia-embed-modal-code {
  background-color: #fcfcfc;
  border: 1px solid #d9d9d9;
  border-radius: 4px;
  display: inline-block;
  padding: 10px;
}

.oppia-embed-modal-code:hover {
  background-color: #f9f9f9;
}

.oppia-vcenter {
  display: table-cell;
  float: none;
  vertical-align: middle;
}

.oppia-disabled-link {
  opacity: 0.6;
  pointer-events: none;
}

/* Splash page. */

.oppia-splash-search-form {
  margin-top: 10px;
  padding-right: 0;
}

.oppia-splash-search-input {
  background: #04857c;
  border: 1px solid #018c7f;
  border-radius: 0;
  color: white;
  font-size: 15px;
  height: 34px;
}

.oppia-splash-search-input.btn {
  color: rgba(255,255,255,0.7);
}

.oppia-splash-search-input.btn:hover {
  color: #fff;
}

.oppia-splash-search-input::-webkit-input-placeholder {
  color: rgba(255,255,255,0.7);
}
.oppia-splash-search-input:-moz-placeholder {
  color: rgba(255,255,255,0.7);
}
.oppia-splash-search-input::-moz-placeholder {
  color: rgba(255,255,255,0.7);
}
.oppia-splash-search-input:-ms-input-placeholder {
  color: rgba(255,255,255,0.7);
}

.oppia-splash-search-icon {
  background: #04857c;
  border: 1px solid #018c7f;
  color: rgba(255,255,255,0.7);
}

/* CSS3 Animations */
@-ms-keyframes spin {
  from { -ms-transform: rotate(0deg); }
  to { -ms-transform: rotate(360deg); }
}
@-moz-keyframes spin {
  from { -moz-transform: rotate(0deg); }
  to { -moz-transform: rotate(360deg); }
}
@-webkit-keyframes spin {
  from { -webkit-transform: rotate(0deg); }
  to { -webkit-transform: rotate(360deg); }
}
@keyframes spin {
  from { transform: rotate(0deg); }
  to { transform: rotate(360deg); }
}

.oppia-animate-spin {
  -webkit-animation-name: spin;
  -webkit-animation-duration: 1000ms;
  -webkit-animation-iteration-count: infinite;
  -webkit-animation-timing-function: ease-in-out;

  -moz-animation-name: spin;
  -moz-animation-duration: 1000ms;
  -moz-animation-iteration-count: infinite;
  -moz-animation-timing-function: ease-in-out;

  -ms-animation-name: spin;
  -ms-animation-duration: 1000ms;
  -ms-animation-iteration-count: infinite;
  -ms-animation-timing-function: ease-in-out;

  animation-name: spin;
  animation-duration: 1000ms;
  animation-iteration-count: infinite;
  animation-timing-function: ease-in-out;
}

.oppia-gallery-banner-container {
  height: 700px;
  position: fixed;
  top: 56px;
  width: 100%;
  z-index: 0;
}
.oppia-gallery-banner {
  background-position: center;
  background-repeat: no-repeat;
  background-size: cover;
  height: 700px;
  width: 100%;
}
.oppia-gallery-banner-content {
  color: #fff;
  font-family: "Capriola", "Roboto", Arial, sans-serif;
  font-size: 4em;
  position: absolute;
  text-align: center;
  top: 155px;
  width: 100%;
  z-index: 100;
}
@media(max-width: 468px) {
  .oppia-gallery-banner-content {
    font-size: 3em;
    top: 100px;
  }
}

.oppia-gallery-banner-tagline {
  color: #fff;
  font-family: "Capriola", "Roboto", Arial, sans-serif;
  font-size: 2em;
  padding-top: 250px;
}
@media(max-width: 468px) {
  .oppia-gallery-banner-tagline {
    top: 300px;
  }
}

.oppia-gallery-banner-link {
  color: rgba(251, 234, 43, 1);
}
.oppia-gallery-banner-link:hover {
  color: rgba(255, 238, 47, 1);
  text-decoration: none;
}

.oppia-gallery-interstitial {
  background-color: #fff;
  box-shadow: 0 1px 3px rgba(0,0,0,0.12), 0 1px 2px rgba(0,0,0,0.24);
  font-size: 1.6em;
  margin-top: 600px;
  padding-bottom: 45px;
  padding-left: 10px;
  padding-right: 10px;
  padding-top: 45px;
  position: relative;
  text-align: center;
  width: 100%;
  z-index: 3;
}
.oppia-gallery-interstitial-video {
  opacity: 0.85;
  transition: ease-in-out all .2s;
  -webkit-transition: ease-in-out all .2s;
  user-drag: none;
  -moz-user-select: none;
  -webkit-user-drag: none;
}
.oppia-gallery-interstitial-video:hover {
  background-color: #fff;
  box-shadow: 0 1px 3px rgba(0,0,0,0.12), 0 1px 2px rgba(0,0,0,0.24);
  cursor: pointer;
  opacity: 1;
  transition: ease-in-out all .2s;
  -webkit-transition: ease-in-out all .2s;
}

.oppia-gallery-interstitial-content {
  margin-top: 10px;
  text-align: center;
}

.oppia-gallery-interstitial-content > img {
  display: inline-block;
  margin: 10px 40px;
}

.oppia-gallery-modal .modal-body {
  padding: 0;
}
.oppia-gallery-modal .modal-dialog {
  margin-top: 50px;
}

.oppia-gallery-modal-video {
  padding-bottom: 56.25%;
  position: relative;
  width: 100%;
}
.oppia-gallery-modal-video > iframe {
  bottom: 0;
  height: 100%;
  left: 0;
  position: absolute;
  right: 0;
  top: 0;
  width: 100%;
}

.oppia-modal-close {
  cursor: pointer;
  height: 30px;
  position: absolute;
  right: -30px;
  top: -30px;
  width: 30px;
}

oppia-expression-error-tag {
  background-color: #d9534f;
  border-radius: .25em;
  color: white;
  display: inline;
  font-size: 75%;
  font-weight: bold;
  line-height: 1;
  margin: auto 4px;
  padding: .2em .6em .3em;
  text-align: center;
  vertical-align: baseline;
  white-space: nowrap;
}
oppia-expression-error-tag:after {
  content: "Expression parsing error!";
}

/* Adjust the z-index for the tutorial components so that they do not go
   above the navbar.
*/
.ng-joyride-element-static[data-original-title],
div.ng-joyride-title {
  z-index: 999;
}
.ng-joyride.popover.sharp-borders {
  z-index: 1002;
}
div#ng-curtain {
  z-index: 997;
}

.oppia-navbar {
  box-shadow: 0 3px 6px rgba(0,0,0,0.16), 0 3px 6px rgba(0,0,0,0.23);
  cursor: default;
  height: 56px;
  left: -2%;
  padding-left: 2%;
  padding-right: 2%;
  position: fixed;
  width: 104%;
  /* This is larger than the editor tutorial's z-index, but smaller than
     the z-index for Bootstrap modals.
  */
  z-index: 1005;
}

.oppia-top-of-page-padding {
  /* This ensures that content is not tucked behind the fixed navbar. */
  height: 56px;
}
.oppia-navbar-menu {
  margin-left: 10px;
  opacity: 0.9;
  outline-color: transparent;
  padding-top: 20px;
}
.oppia-navbar-menu:hover {
  opacity: 1;
}

.oppia-navbar-brand-name {
  float: left;
  height: 56px;
  line-height: 20px;
  margin-left: -10px;
}

.oppia-logo {
  display: inline-block;
  font-family: "Capriola", "Roboto", Arial, sans-serif;
  font-size: 21px;
  font-weight: 300;
  height: 40px;
  margin-left: 6px;
  margin-top: 8px;
}
.oppia-navbar-profile-dropdown-toggle {
  height: 56px;
  color: #fff;
}
.oppia-navbar-profile > li > a:hover,
.oppia-navbar-profile > li > a:focus,
.oppia-navbar-profile .open > a,
.oppia-navbar-profile .open > a:hover,
.oppia-navbar-profile .open > a:focus {
  background-color: #fff;
  color: #009688;
}
.oppia-navbar-profile-dropdown {
  border: 0;
  border-top-left-radius: 0;
  border-top-right-radius: 0;
  margin-top: 0;
}
.oppia-navbar-profile-dropdown > li > a {
  color: #009688;
}
.oppia-navbar-profile-dropdown > li > a:hover,
.oppia-navbar-profile-dropdown > li > a:focus {
  background-color: #eee;
  color: #888;
}
.oppia-navbar-profile-picture-container {
  margin-left: 10px;
  text-align: right;
}
.oppia-navbar-profile-picture {
  height: 32px;
  width: 32px;
}
.oppia-navbar-role-indicator {
  background-color: #f7a541;
  border-radius: 20px;
  bottom: 10px;
  height: 15px;
  position: absolute;
  right: 25px;
  width: 15px;
}
.oppia-navbar-role-text {
  bottom: 0;
  color: white;
  font-size: 0.7em;
  font-weight: bold;
  position: absolute;
  right: 3px;
}

.oppia-navbar-dashboard-indicator {
  background-color: #f7a541;
  border-radius: 20px;
  height: 15px;
  position: absolute;
  right: 25px;
  top: 8px;
  width: 15px;
}
.oppia-navbar-dashboard-indicator-text {
  bottom: 0;
  color: white;
  font-size: 0.7em;
  font-weight: bold;
  position: absolute;
  right: 4px;
}

.oppia-select {
  background: white;
  border: #ddd solid 1px;
  border-radius: 4px;
  color: #555;
  padding: 5px;
}

.oppia-feedback-tab-row {
  cursor: pointer;
}
.oppia-feedback-tab-row:hover {
  background: #eee;
}

.oppia-editor-sidebar {
  max-width: 500px;
  padding: 7px 5px 0 5px;
  position: absolute;
  right: 15px;
  top: 28px;
  width: 100%;
}
.oppia-editor-sidebar accordion .panel {
  border-radius: 0;
}
.oppia-editor-sidebar accordion .panel .panel-heading {
  background-color: #ddd;
  border-radius: 0;
  padding: 3px 10px;
}
.oppia-editor-sidebar accordion .panel .panel-title {
  font-weight: bold;
}
.oppia-editor-sidebar accordion .panel .panel-body {
  border-radius: 0;
  padding-right: 25px;
}
.oppia-editor-sidebar-section-header {
  background-color: #ddd;
  font-size: 0.75em;
  font-weight: bold;
  padding: 3px 10px;
}
.oppia-editor-sidebar-section-body {
  background-color: #fff;
  margin-bottom: 5px;
  padding-right: 25px;
  padding: 0 10px;
}

.oppia-exploration-warnings-indicator {
  border-style: inset;
  border-width: 0 9px 14px 9px;
  bottom: 10px;
  font-size: 0.7em;
  font-weight: bold;
  height: 0;
  position: absolute;
  right: 5px;
  width: 0;
}
.oppia-exploration-warnings-error-color {
  border-color: transparent transparent rgb(244,244,15) transparent;
  color: #333;
}
.oppia-exploration-warnings-critical-color {
  border-color: transparent transparent rgb(231,15,15) transparent;
  color: #fff;
}
.oppia-exploration-warnings-count {
  margin-left: -3px;
}
.dropdown-menu.oppia-exploration-warnings-box {
  background: #fcf8e3;
}
.oppia-exploration-warnings-header {
  font-size: 0.8em;
  font-weight: bold;
  margin: 0 5px;
}
.oppia-exploration-warnings-text {
  font-size: 0.9em;
  padding: 2px 5px;
  width: 250px;
}
.oppia-exploration-warnings-separator {
  margin: 0;
}

/* Adding multilevel submenu functionality to Bootstrap's dropdown
    See http://bootsnipp.com/snippets/featured/multi-level-dropdown-menu-bs3
*/
.oppia-dropdown-submenu {
  position: relative;
}

.oppia-dropdown-submenu > .dropdown-menu {
  border-radius: 0 6px 6px 6px;
  left: 100%;
  margin-top: -6px;
  margin-left: -1px;
  -moz-border-radius: 0 6px 6px;
  top: 0;
  -webkit-border-radius: 0 6px 6px 6px;
}

.oppia-dropdown-submenu:hover > .dropdown-menu {
  display: block;
}

.oppia-dropdown-submenu > a:after {
  border-color: transparent;
  border-style: solid;
  border-width: 5px 0 5px 5px;
  border-left-color: #ccc;
  content: " ";
  display: block;
  float: right;
  height: 0;
  margin-top: 5px;
  margin-right: -10px;
  width: 0;
}

.oppia-dropdown-submenu:hover > a:after {
  border-left-color: #fff;
}

.oppia-dropdown-submenu.pull-left {
  float: none;
}

.oppia-dropdown-submenu.pull-left > .dropdown-menu {
  border-radius: 6px 0 6px 6px;
  left: -100%;
  margin-left: 10px;
  -moz-border-radius: 6px 0 6px 6px;
  -webkit-border-radius: 6px 0 6px 6px;
}


.oppia-profile-picture-crop-area {
  background: #E4E4E4;
  height: 350px;
  margin-top: 20px;
  position: relative;
  width: 500px;
}
.oppia-profile-picture-reset-button {
  position: absolute;
  right: -50px;
  top: 0;
}

.oppia-page-cards-container {
  margin: auto;
  max-width: 95%;
  position: relative;
  width: 660px;
}
.oppia-page-card {
  background: rgb(255,255,255);
  margin-left: auto;
  margin-right: auto;
  margin-bottom: 30px;
  margin-top: 40px;
  padding: 30px 55px;
}
.oppia-page-card li {
  margin-bottom: 10px;
}

.oppia-notifications-dashboard-card {
  padding: 15px 40px;
}

.oppia-about-anchor {
  display: block;
  position: relative;
  top: -70px;
  visibility: hidden;
}

.oppia-about-right-menu {
  left: 50%;
  margin-left: 360px;
  position: fixed;
  top: 100px;
  width: 300px;
}

.oppia-about-right-menu p {
  line-height: 1;
  margin: 0.5em 0;
}
.oppia-about-right-menu ul {
  list-style-type: none;
  padding-left: 20px;
}

/* Hide the 'Skip' icon on the editor tutorial. */
.skipBtn .glyphicon-ban-circle {
  display: none;
}

.oppia-page-heading {
  margin-bottom: 5px;
}

.oppia-page-heading-subtext {
  font-size: smaller;
  opacity: 0.7;
}

@media(max-width: 800px) {
  .oppia-page-heading, .oppia-page-heading-subtext {
    margin-left: 30px;
  }
}

.oppia-rating-star-active {
  color: #FFD700;
}

.oppia-transition-200 {
  -webkit-transition: all 200ms;
  transition: all 200ms;
}

/* Styles for the feedback popover component in the learner view. */
.oppia-feedback-popover-submit-btn-enabled {
  color: #009688;
}
.oppia-feedback-popover-textarea {
  border: 1px solid rgba(0,0,0,0.2);
  margin-top: 4px;
  padding: 4px;
  resize: none;
  width: 245px;
}

.oppia-rte-toolbar-image {
  padding-bottom: 8px;
  padding-top: 8px;
}

.ta-scroll-window.oppia-rte-content {
  width: 100%;
}

.ta-editor.form-control.oppia-rte-content, .ta-scroll-window.form-control.oppia-rte-content {
  min-height: 80px;
  height: auto;
  overflow: auto;
  font-family: inherit;
  font-size: 100%;
}

.form-control.oppia-rte-content > .ta-bind {
  height: auto;
  min-height: 80px;
}

/* Styles for the editor training interfaces. */

.preview-conversation-skin-card-row-container {
  margin-bottom: 17px;
  table-layout: fixed;
  width: 100%;
}

.preview-conversation-skin-card-row {
  margin-bottom: 20px;
  margin-top: 20px;
  width: 100%;
}

.preview-conversation-skin-row-avatar {
  padding-right: 10px;
  width: 30px;
}

.preview-conversation-skin-row-avatar-img {
  height: 24px;
  max-width: 24px;
}

.preview-conversation-skin-oppia-content {
  padding-left: 15px;
  padding-top: 2px;
}

.preview-conversation-skin-learner-input {
  padding-left: 15px;
}

md-card.preview-conversation-skin-inline-interaction {
  background-color: #f6f6f6;
  border-bottom-left-radius: 2px;
  border-bottom-right-radius: 2px;
  border-top-left-radius: 0;
  border-top-right-radius: 0;
  border-top: 1px solid rgba(0,0,0,0.1);
  margin: -20px auto;
  max-width: 560px;
}

md-card.preview-conversation-skin-supplemental-card {
  background-color: #f6f6f6;
  margin: -5px 0;
  max-width: 560px;
}

.preview-conversation-skin-supplemental-interaction {
  margin: 0 auto;
  max-width: 560px;
}

.trained-feedback-selection-form-container {
  margin-top: -5px;
}

.trained-feedback-selection-container {
  border-bottom: thin solid #EEEEEE;
  margin-bottom: 5px;
}

.trained-feedback-selection-container md-input-group.md-default-theme label {
  border-bottom: 0;
}

.trained-feedback-selection {
  background: none;
  border: none;
  color: rgba(0,0,0,0.5);
  margin: 0;
  padding-left: 0;
  padding-top: 9px;
  text-align: left;
  /* This is needed so that images stay bounded by the container in Firefox. */
  width: 100%;
}

.trained-feedback-selection:hover {
  color: #00897B;
}

.oppia-modal-information-card .modal-dialog {
  margin: 100px auto;
  width: 400px;
}

.oppia-modal-information-card .modal-dialog .modal-content {
  border-radius: 0;
}

.oppia-modal-information-card .modal-dialog .modal-content md-card {
  border-radius:0;
  margin: 0;
  padding: 0;
}

.oppia-info-card-title {
  bottom: 0;
  color: white;
  font-family: "Capriola", "Roboto", Arial, sans-serif;
  margin: 12px 0;
  padding: 0;
  position: absolute;
}

.oppia-info-card-bg-image {
  left: 50%;
  margin-right: -50%;
  position: absolute;
  top: 50%;
  transform: translate(-50%, -50%);
}

.oppia-info-card-logo-thumbnail {
  background-position: center;
  background-repeat: no-repeat;
  background-size: cover;
  height: 300px;
  padding: 20px;
  position: relative;
}

.oppia-info-card-content {
  padding: 10px 20px 10px 20px;
}

.oppia-info-card-content p {
  display: block;
  font-size: 1.0em;
  line-height: 1;
  padding: 12px 0 24px 0;
  position: relative;
  word-spacing: 0;
}

.oppia-info-card-content .card-metrics {
  margin-top: 10px;
  padding: 0;
}

.oppia-info-card-content .card-metrics li {
  font-size: 14px;
  list-style-type: none;
  text-align: center;
}

.oppia-info-card-content .card-metrics li .fa {
  font-size: 24px;
  margin-right: 5px;
}

.oppia-info-card-content .card-metrics ul img {
  height: 24px;
  margin-right: 2px;
  width: 24px;
}

.oppia-info-card-content .card-metrics ul li .oppia-contributors-circle {
  height: 20px;
  width: 20px;
}

.oppia-contributors-more-circle {
  background: #888;
  border-radius: 50%;
  border-color: black;
  height: 20px;
  padding-top: 3px;
  text-align: center;
  width: 20px;
}

.oppia-info-card-bottom-row {
  margin-top: 20px
}

.oppia-info-card-bottom-row md-chips md-chip {
  cursor: default;
  font-size: 12px;
  line-height: 1em;
  margin: 0;
  padding: 0;
}

.oppia-info-card-bottom-row ul li {
  list-style-type: none;
}

.oppia-info-card-bottom-row ul li a img {
  border-radius: 2px;
  height: 20px;
  margin: 3px;
  width: 20px;
}

.oppia-info-card-tooltip-more {
  color: blue;
}

/* This is necessary so that long usernames don't overflow the tooltip. */
.oppia-info-card-content .tooltip-inner {
  max-width: none;
}

.oppia-info-card-tag-icon {
  padding-top: 6px;
  width: 28px;
}

.oppia-info-card-exploration-contributors-profile {
  padding: 0;
}

.oppia-info-card-community-editable-icon {
  color: #009688;
}

/* Styles for gadget panels and editor. */

.oppia-gadget-tile {
  cursor: pointer;
  display: inline-block;
  margin: 5px;
  vertical-align: top;
  width: 25%;
}
.oppia-gadget-tile:hover {
  outline: 2px solid #05A69A;
}
.oppia-gadget-tile-name {
  padding: 3px 0;
  position: relative;
  text-align: center;
}

.oppia-gadget-customization-editor label {
  font-weight: normal;
}

.oppia-gadget-delete-icon,
.oppia-gadget-edit-icon,
.oppia-gadget-rename-icon {
  cursor: pointer;
  position: absolute;
  width: 20px;
  z-index: 1;
}

.oppia-gadget-delete-icon,
.oppia-gadget-rename-icon {
  right: 0;
  top: 4px;
}

.oppia-gadget-rename-icon {
  right: 20px
}

.oppia-gadget-edit-icon {
  color: #636363;
  right: 20px;
  top: 4px;
}

.oppia-gadget-content {
  background: #fff;
}

.oppia-insert-gadget-button,
.oppia-gadget-name {
  background: #5cb85c;
  color: #fff;
  font-size: small;
  height: 25px;
  overflow: hidden;
  text-overflow: ellipsis;
  white-space: nowrap;
  padding-right: 40px;
}

.oppia-insert-gadget-button {
  background: inherit;
  color: #000;
  cursor: pointer;
  padding-right: 0;
}

.oppia-gadget-dropdown-toggle {
  border-bottom: 1px solid silver;
  border-left: 1px solid silver;
  color: gray;
  height: 25px;
  padding: 0 5px;
  position: absolute;
  right: 0;
  top: 0;
  width: 25px;
}

.oppia-rename-gadget-form {
  background-color: white;
  color: rgba(0, 0, 0, 0.73);
  margin-left: 4px;
  position: absolute;
  z-index: 1;
}

.oppia-rename-gadget-form input {
  width: 140px;
}

.oppia-gadget-outer-container {
  position: relative;
}

.oppia-gadget-list-container {
  cursor: pointer;
  margin-bottom: 5px;
  position: relative;
}

.oppia-gadget-name-panel,
.oppia-gadget-state-visibility-panel {
  border-top: 1px solid gray;
  padding: 10px 0;
}

.oppia-gadget-state-visibility-panel {
  /* To clear the float */
  overflow: auto;
  width: 100%;
}

.oppia-gadget-state-visible-title {
  color: rgba(0, 0, 0, 0.73);
  display: block;
  font-weight: normal;
}

.oppia-gadget-state-visible-input-label {
  float: left;
  margin-left: 10px;
}

.oppia-gadget-name {
  cursor: pointer;
  margin-bottom: 5px;
}

.oppia-gadget-dropdown-toggle:hover .oppia-hidden-gadgets-container {
  left: 24px;
  top: 0;
}

.oppia-hidden-gadget,
.oppia-visible-gadgets-container {
  position: relative;
<<<<<<< HEAD
}

.oppia-suggestion-review-container {
  width: 100%;
  height: 350px;
  padding: 10px;
}

.oppia-suggestion-review-panel-container {
  width: 49%;
  height: 100%;
}
.oppia-suggestion-review-panel {
  width: 100%;
  height: 100%;
  border: 1px solid black;
  overflow: scroll;
=======
>>>>>>> 2038a1ae
}<|MERGE_RESOLUTION|>--- conflicted
+++ resolved
@@ -2671,7 +2671,6 @@
 .oppia-hidden-gadget,
 .oppia-visible-gadgets-container {
   position: relative;
-<<<<<<< HEAD
 }
 
 .oppia-suggestion-review-container {
@@ -2689,6 +2688,4 @@
   height: 100%;
   border: 1px solid black;
   overflow: scroll;
-=======
->>>>>>> 2038a1ae
 }
// Copyright 2016 The Oppia Authors. All Rights Reserved.
//
// Licensed under the Apache License, Version 2.0 (the "License");
// you may not use this file except in compliance with the License.
// You may obtain a copy of the License at
//
//      http://www.apache.org/licenses/LICENSE-2.0
//
// Unless required by applicable law or agreed to in writing, software
// distributed under the License is distributed on an "AS-IS" BASIS,
// WITHOUT WARRANTIES OR CONDITIONS OF ANY KIND, either express or implied.
// See the License for the specific language governing permissions and
// limitations under the License.

/**
 * @fileoverview Unit tests for the BackgroundMaskService.
 */

describe('Url Service', function() {
  var UrlService = null;
  var sampleHash = 'sampleHash';
  var pathname = 'sample.com/embed';
  var mockLocation = {
    href: 'http://' + pathname,
    pathname: pathname,
    hash: sampleHash,
    search: ''
  };

  beforeEach(module('oppia'));
  beforeEach(inject(function($injector) {
    UrlService = $injector.get('UrlService');
    spyOn(UrlService, 'getCurrentLocation').and.returnValue(mockLocation);
  }));

  it('should return correct query value list for each query field', function() {
    expect(UrlService.getQueryFieldValuesAsList('field1')).toEqual([]);

    mockLocation.search = '?field1=value1&' +
      'field2=value2&field1=value3&field1=value4&field2=value5&' +
      'field1=value6&field1=value%3F%3D%20%266';
    var expectedList1 = ['value1', 'value3', 'value4', 'value6', 'value?= &6'];
    var expectedList2 = ['value2', 'value5'];
    expect(
      UrlService.getQueryFieldValuesAsList('field1')).toEqual(expectedList1);
    expect(
      UrlService.getQueryFieldValuesAsList('field2')).toEqual(expectedList2);
  });

  it('should correctly decode special characters in query value in url',
    function() {
      var expectedObject = {
        field1: '?value=1',
        field2: '?value&1'
      };
      mockLocation.search = '?field1=%3Fvalue%3D1&field2=%3Fvalue%261';
      expect(UrlService.getUrlParams()).toEqual(expectedObject);
    });

  it('should correctly encode and add query field and value to url',
    function() {
      var queryValue = '&value=1?';
      var queryField = 'field 1';
      var baseUrl = '/sample';
      var expectedUrl1 = baseUrl + '?field%201=%26value%3D1%3F';
      expect(
        UrlService.addField(baseUrl, queryField, queryValue)).toBe(
        expectedUrl1);

      baseUrl = '/sample?field=value';
      var expectedUrl2 = baseUrl + '&field%201=%26value%3D1%3F';
      expect(
        UrlService.addField(baseUrl, queryField, queryValue)).toBe(
        expectedUrl2);
    });

  it('should correctly return true if embed present in pathname', function() {
    expect(UrlService.isIframed()).toBe(true);
  });

  it('should correctly return false if embed not in pathname', function() {
    mockLocation.pathname = '/sample.com';
    expect(UrlService.isIframed()).toBe(false);
  });

  it('should correctly return hash value of window.location', function() {
    expect(UrlService.getHash()).toBe(sampleHash);
  });

  it('should correctly retrieve topic id from url', function() {
    mockLocation.pathname = '/topic_editor/abcdefgijklm';
    expect(
      UrlService.getTopicIdFromUrl()
    ).toBe('abcdefgijklm');
    mockLocation.pathname = '/topic_editor/abcdefgij';
    expect(function() {
      UrlService.getTopicIdFromUrl();
    }).toThrow();

    mockLocation.pathname = '/topiceditor/abcdefgijklm';
    expect(function() {
      UrlService.getTopicIdFromUrl();
    }).toThrow();

    mockLocation.pathname = '/topic_editor';
    expect(function() {
      UrlService.getTopicIdFromUrl();
    }).toThrow();
  });

  it('should correctly retrieve story id from url', function() {
    mockLocation.pathname = '/story_editor/abcdefgijklm';
    expect(function(){
      UrlService.getStoryIdFromUrl();
    }).toThrow();

    mockLocation.pathname = '/storyeditor/abcdefgijklm/012345678901';
    expect(function(){
      UrlService.getStoryIdFromUrl();
    }).toThrow();

    mockLocation.pathname = '/story_editor/abcdefgijlm/012345678901';
    expect(function(){
      UrlService.getStoryIdFromUrl();
    }).toThrow();

    mockLocation.pathname = '/story_editor/abcdefgijklm/01234578901';
    expect(function() {
      UrlService.getStoryIdFromUrl();
    }).toThrow();

    mockLocation.pathname = '/story_editor/abcdefgijklm/012345678901';
    expect(
      UrlService.getStoryIdFromUrl()
    ).toEqual('012345678901');
  });

  it('should correctly retrieve skill id from url', function() {
    mockLocation.pathname = '/skill_editor/abcdefghijkl';
    expect(
      UrlService.getSkillIdFromUrl()
    ).toBe('abcdefghijkl');
    mockLocation.pathname = '/skill_editor/abcdefghijk';
    expect(function() {
      UrlService.getSkillIdFromUrl();
    }).toThrow();
  });

<<<<<<< HEAD
  it('should correctly retrieve subtopic id from url', function() {
    mockLocation.pathname = '/skill/abcdefghijkl/0';
    expect(
      UrlService.getTopicIdAndSubtopicIdFromUrl()
    ).toEqual({
      topicId: 'abcdefghijkl',
      subtopicId: '0'
    });
    mockLocation.pathname = '/skill/abcdefghijk';
    expect(function() {
      UrlService.getTopicIdAndSubtopicIdFromUrl();
    }).toThrow();
    mockLocation.pathname = '/skill/abcdefghijkl/a';
    expect(function() {
      UrlService.getTopicIdAndSubtopicIdFromUrl();
    }).toThrow();
=======
  it('should correctly retrieve story id from url in player', function() {
    mockLocation.search = '?story_id=mnopqrstuvwx';
    expect(
      UrlService.getStoryIdInPlayer()
    ).toBe('mnopqrstuvwx');
    mockLocation.search = '?story=mnopqrstuvwx';
    expect(
      UrlService.getStoryIdInPlayer()
    ).toBe(null);
>>>>>>> 61c63490
  });
});<|MERGE_RESOLUTION|>--- conflicted
+++ resolved
@@ -146,7 +146,6 @@
     }).toThrow();
   });
 
-<<<<<<< HEAD
   it('should correctly retrieve subtopic id from url', function() {
     mockLocation.pathname = '/skill/abcdefghijkl/0';
     expect(
@@ -163,7 +162,8 @@
     expect(function() {
       UrlService.getTopicIdAndSubtopicIdFromUrl();
     }).toThrow();
-=======
+  });
+
   it('should correctly retrieve story id from url in player', function() {
     mockLocation.search = '?story_id=mnopqrstuvwx';
     expect(
@@ -173,6 +173,5 @@
     expect(
       UrlService.getStoryIdInPlayer()
     ).toBe(null);
->>>>>>> 61c63490
   });
 });
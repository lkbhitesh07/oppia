--- conflicted
+++ resolved
@@ -41,10 +41,7 @@
 from core.domain import opportunity_services
 from core.domain import platform_feature_services as feature_services
 from core.domain import platform_parameter_domain as parameter_domain
-<<<<<<< HEAD
-=======
 from core.domain import platform_parameter_list
->>>>>>> e0e8d0db
 from core.domain import platform_parameter_registry as registry
 from core.domain import question_domain
 from core.domain import question_services
@@ -256,14 +253,7 @@
         # release coordinators in /release-coordinator page.
         platform_params_dicts = [
             param for param in platform_params_dicts
-<<<<<<< HEAD
-            if (
-                param['name'] != 'promo_bar_enabled' and
-                param['name'] != 'promo_bar_message'
-            )
-=======
             if param['name'] not in PLATFORM_PARAMS_TO_SHOW_IN_RC_PAGE
->>>>>>> e0e8d0db
         ]
 
         config_properties = config_domain.Registry.get_config_property_schemas()

/*
  Copyright 2014 The Oppia Authors. All Rights Reserved.

  Licensed under the Apache License, Version 2.0 (the "License");
  you may not use this file except in compliance with the License.
  You may obtain a copy of the License at

      http://www.apache.org/licenses/LICENSE-2.0

  Unless required by applicable law or agreed to in writing, software
  distributed under the License is distributed on an "AS IS" BASIS,
  WITHOUT WARRANTIES OR CONDITIONS OF ANY KIND, either express or implied.
  See the License for the specific language governing permissions and
  limitations under the License.
*/

/*
  Animation keyframes. These must be placed at the top of the file
  in order to work in IE.
*/
@-webkit-keyframes dot {
  0% { opacity: 0; }
  100% { opacity: 1; }
}
@-moz-keyframes dot {
  0% { opacity: 0; }
  100% { opacity: 1; }
}
@keyframes dot {
  0% { opacity: 0; }
  100% { opacity: 1; }
}

/* Angular material overrides. */
md-input-group.long > input
{
  width: 100%;
  height: 45px;
}

md-input-group.oppia-blue-on-focus > input:focus {
  border-bottom-color: rgb(63, 81, 181);
  border-bottom-width: 2px;
}

md-input-group.md-default-theme label
{
  font-size: 16px;
  font-weight: 200;
  margin-bottom: 0;
}

.md-button-success {
  color: #009688;
}

.md-button.oppia-learner-continue-button {
  background: #0D48A1;
  color: #ffffff;
  padding: 6px 12px;
}

button.md-button.md-default-theme.oppia-learner-continue-button:focus,
button.md-button.md-default-theme.oppia-learner-continue-button:hover {
  background-color: #115FD4;
}

/* Attributes for material-icons. */
.material-icons {
  vertical-align: middle;
}
.material-icons.md-18 {
  font-size: 18px;
}
.material-icons.md-100 {
  font-size: 100px;
}
.material-icons.md-40 {
  font-size: 40px;
}
.material-icons.md-dark {
  color: rgba(0, 0, 0, 0.54);
}

/* Bootstrap overrides and additions. */
html {
  /*
    The HTML font-size is set to 62.5% in order to make 'em' units easier to
    work with. Modern browsers set their default font-size to 16px. This means
    that 1em = 16px, which is a difficult base to work with (for example,
    1.6em = 25.6px, which is not rounded). By setting the html's font-size to
    62.5%, the base font-size becomes 10px, so 1em = 10px, and 1.6em = 16px.
    The reason for making 'em' easier to work with is that 'em's scale with
    the user's font-size preferences that they set in the browser, while
    'px' is a fixed unit of measurement that doesn't scale.
  */
  font-size: 62.5%;
  height: 100%;
}

body {
  color: rgba(0,0,0,0.87);
  font-family: "Roboto", Arial, sans-serif;
  /*
    A font-size of 1.6em sets the default font-size on Oppia to 16px, though
    this will scale depending on the user's font-size preferences set via
    their browser preferences.
  */
  font-size: 1.6em;
  height: 100%;
  margin: 0 auto;
  overflow-x: hidden;
  padding: 0;
  width: 100%;
}

/* According to the Angular documentation - https://docs.angularjs.org/api/ng/directive/ngCloak -
   the following rule needs to be added to the css file in order for ng-cloak to work.  */
[ng\:cloak], [ng-cloak], .ng-cloak {
  display: none !important;
}

/* Select2 dropdown corners should not be rounded */
.select2-container .select2-choice,
.select2-container .select2-choice .select2-arrow {
  border-radius: 0;
}

.oppia-dashboard-container {
  margin: 60px auto 30px auto;
  max-width: 800px;
}

.oppia-dashboard-container .exp-private-text {
  color: #aaa;
  font-style: italic;
}

.oppia-profile-container {
  margin: 30px auto 30px auto;
  max-width: 980px;
  overflow: auto;
  position: relative;
  width: 90%;
}

.oppia-profile-user-card {
  background-color: #fff;
  float: left;
  margin-right: 28px;
  padding: 24px;
  position: relative;
  width: 220px;
}

.oppia-profile-picture-container {
  position: relative;
}

.oppia-profile-picture-fullsize {
  border-radius: 4px;
  display: block;
  height: auto;
  margin-left: auto;
  margin-right: auto;
  max-width: 160px;
  width: 90%;
}

.oppia-profile-username-large-screen {
  display: block;
  font-size: 130%;
  margin-top: 20px;
  text-align: center;
}

.oppia-profile-username-small-screen {
  display: none;
  font-size: 110%;
  margin-top: 20px;
  text-align: left;
}

.oppia-profile-first-contributed {
  display: block;
  font-size: 0.7em;
  line-height: 120%;
  text-align: center;
}

.oppia-profile-user-stat-container-large-screen {
  display: block;
  font-size: 12px;
  margin-top: 16px;
  max-width: 220px;
  text-align: center;
}

.oppia-profile-user-stat-container-small-screen {
  display: none;
  font-size: 12px;
  margin-top: 16px;
  max-width: 100%;
  text-align: center;
}

.oppia-profile-stat-container-line-small-screen {
  display: none;
}

.oppia-profile-user-stat {
  display: inline-block;
  width: 33%;
}

.oppia-profile-user-stat span {
  display: block;
}

.oppia-profile-user-bio {
  display: block;
  font-size: 0.7em;
  line-height: 130%;
  margin-top: 16px;
  width: 100%;
}

.oppia-profile-subject-interest-container {
  display: block;
  font-size: .8em;
  font-weight: bold;
  margin-top: 6px;
}

.oppia-profile-subject-interest {
  background-color: rgba(0, 150, 136, 0.85);
  border-radius: .25em;
  color: #fff;
  display: inline;
  font-size: 0.8em;
  line-height: 1;
  margin: 0 2px;
  padding: .3em .35em .3em .5em;
  text-align: center;
  vertical-align: baseline;
  white-space: nowrap;
}

.oppia-profile-no-interests-text {
  font-size: .9em;
  font-weight: normal;
}

.oppia-profile-content-card {
  background-color: #fff;
  float: left;
  min-height: 630px;
  padding: 30px;
  position: relative;
  width: calc(100% - 280px);
}

/* For issue #1867 (https://github.com/oppia/oppia/issues/1867)
   Added "overflow: hidden;" to this class to fix a problem with the screen
   flickering between 2 and 3 columns when someone hovered over either
   the rating or the number of views explorations in the second row and
   on when there are at least four explorations listed. */
.oppia-profile-portfolio-container {
  margin: 0 auto;
  margin-bottom: 20px;
  overflow: hidden;
  width: 100%;
}

.oppia-profile-portfolio-pages {
  bottom: 0;
  display: block;
  font-size: .7em;
  margin-bottom: 20px;
  margin-right: 40px;
  position: absolute;
  right: 0;
  text-align: right;
}

@media (max-width: 610px) {
  .oppia-profile-container {
    width: 90%;
  }
  .oppia-profile-user-card {
    float: none;
    margin: 0 auto 12px auto;
    padding: 30px;
    width: 90%;
  }
  .oppia-profile-content-card {
    width: 90%;
    float: none;
    margin: 0 auto;
  }
  .oppia-profile-picture-fullsize {
    display: inline-block;
    float: left;
    margin-right: 20px;
    width: calc(80% - 70px);
  }
  .oppia-profile-username-large-screen {
    display: none;
  }
  .oppia-profile-username-small-screen {
    display: inline-block;
  }
  .oppia-profile-first-contributed {
    text-align: left;
    font-size: .6em;
  }
  .oppia-profile-user-stat-container-large-screen {
    display: none;
  }
  .oppia-profile-user-stat-container-small-screen {
    display: block;
  }
  .oppia-profile-stat-container-line-small-screen {
    display: block;
    border-top: 1px solid #7e7e7e;
  }
  .oppia-profile-user-bio {
    display: inline-block;
  }
}

/*
  This counteracts the increased line-height of 1.846 introduced by
  angular-material.css.
  TODO(sll): This is ugly. We should try not to have it, perhaps after
  angular-material has been upgraded.
*/
html p, body p {
  margin-top: -5px;
}

h1, h2 {
  color: #000;
}

h3 {
  color: #222;
  line-height: 1.1;
}

a {
  color: #0844aa;
  cursor: pointer;
}

a:hover {
  color: #3f2c76;
}

a:focus {
  outline-style: none;
}

/* Change all the borders of an input to red when there is validation errors. */
input.ng-dirty.ng-invalid, md-input-group.md-default-theme input.ng-dirty.ng-invalid {
  border-color: #F44336;
}

::-webkit-input-placeholder {
  font-style: italic;
}
::-moz-placeholder {
  font-style: italic;
}
::-ms-input-placeholder {
  font-style: italic;
}

/* Change the color of odd-numbered lines in a table. */
.table-striped > tbody > tr:nth-child(odd) > td,
.table-striped > tbody > tr:nth-child(odd) > th {
  background-color: #f0f0f0;
}

.oppia-form-error {
  color: red;
}

.oppia-confusing-outcome-warning-text {
  color: rgb(200, 0, 0);
  font-style: italic;
}

.oppia-serious-warning-text {
  color: red;
}

.oppia-disabled-contenteditable {
  background-color: #eee;
  cursor: not-allowed;
  padding: 10px 5px;
  opacity: 1;
}

p {
  line-height: 1.2;
  margin: 0;
  text-align: left;
  word-spacing: 0;
}

.oppia-long-text p {
  line-height: 1.4;
  /* The following should be the same as the line-height (1.4). */
  margin: 1.4em 0;
}

.oppia-long-text-image {
  display: block;
  margin-left: auto;
  margin-right: auto;
  width: 80%;
}

#wrapper {
  min-height: 100%;
  position: relative;
}

.label {
  margin: auto 4px;
}
.label-info {
  background-color: #18447E;
}

/*
  The following rule ensures that, as the viewport gets
  smaller, any media will scale down according to its
  container's width.
*/
img, video, canvas {
  max-width: 100%;
}

textarea {
  width: 90%;
}

/*
  Styles for the development mode indicator
*/
.oppia-dev-mode {
  background-color: DarkSlateGray;
  border-bottom-right-radius: 0.5em;
  border-top-right-radius: 0.5em;
  bottom: 40px;
  color: white;
  left: 0;
  opacity: 0.7;
  padding: 4px 8px;
  /* This allows clicks to 'pass through' the element. */
  pointer-events: none;
  position: fixed;
  z-index: 100;
}

/*
  Styles for the link to the site feedback form.
*/
.oppia-site-feedback {
  background-color: #fff;
  border-radius: 2px;
  bottom: 4px;
  color: rgba(0,0,0,0.87);
  cursor: pointer;
  left: 4px;
  opacity: 0.5;
  padding: 4px 8px;
  position: fixed;
  /* This is needed so that the exploration summary tiles don't overlap the button in the library page. */
  z-index: 3;
}
.oppia-site-feedback:hover,
.oppia-site-feedback:focus,
.oppia-site-feedback:active {
  color: rgba(0,0,0,0.87);
  opacity: 1.0;
  text-decoration: none;
}

/*
  Styles for the global navigation sidebar menu.
*/
.oppia-base-container {
  height: 100%;
  margin-left: auto;
  margin-right: auto;
  min-height: 100%;
  position: relative;
}

/*
  Note that adding "overflow-y: scroll;" will break infinite scrolling in the
  search results page.
*/
.oppia-content-container {
  height: 100%;
  left: 0;
  position: relative;
  transition: transform 0.5s;
  -webkit-transition: -webkit-transform 0.5s;
}

.oppia-sidebar-menu-open .oppia-content-container::after {
  height: 100%;
  opacity: 1;
  -webkit-transition: opacity 0.5s;
  transition: opacity 0.5s;
  width: 100%;
}
.oppia-sidebar-menu-closed .oppia-content-container::after {
  opacity: 0;
  -webkit-transition: opacity 0.5s;
  transition: opacity 0.5s;
}

.oppia-sidebar-menu {
  background: #fff;
  height: 100%;
  left: 0;
  position: fixed;
  top: 0;
  -webkit-transform: translate3d(-100%, 0, 0);
  transform: translate3d(-100%, 0, 0);
  width: 270px;
  z-index: 100;
}
.oppia-sidebar-menu-transition {
  -webkit-transition: all 0.5s;
  transition: all 0.5s;
}
.oppia-sidebar-menu::after {
  background: rgba(0,0,0,0.2);
  content: '';
  display: none;
  height: 100%;
  opacity: 1;
  position: absolute;
  right: 0;
  top: 0;
  -webkit-transition: opacity 0.5s;
  transition: opacity 0.5s;
  width: 100%;
}

.oppia-sidebar-menu-icon {
  height: 22px;
  margin: 0 16px 3px 6px;
  vertical-align: middle;
  width: 22px;
}

.oppia-sidebar-menu ul {
  list-style: none;
  margin-bottom: 0;
  padding-left: 0;
  padding-top: 10px;
  font-size: 16px;
}
.oppia-sidebar-menu hr {
  margin-top: 0;
  margin-bottom: 0;
}
.oppia-sidebar-menu .oppia-sidebar-section-header {
  color: #888;
  display: block;
  margin-left: 10px;
  padding: 1em 0 0 0;
  text-decoration: none;
}
.oppia-sidebar-menu a {
  color: #333;
  display: block;
  padding: 1em 0 1em 18px;
  text-decoration: none;
}
.oppia-sidebar-menu a:hover {
  background: rgb(243, 248, 255);
}
.oppia-sidebar-menu li.active a {
  background: rgba(243, 248, 255, 0.5);
}

.oppia-sidebar-logo {
  height: 32px;
  margin-bottom: 5px;
  margin-left: 15px;
}
.oppia-sidebar-logo-container {
  color: #333;
  margin: 0 auto;
  width: 120px;
}

.oppia-sidebar-header {
  background: #eee;
  border-bottom: 1px solid #ccc;
  height: 56px;
  padding-top: 6px;
}

.oppia-sidebar-footer {
  bottom: 10px;
  color: #777;
  left: 25px;
  position: absolute;
}

.oppia-sidebar-footer div {
  margin-bottom: 10px;
}

.oppia-sidebar-footer a {
  display: inline;
  padding: 0 10px 0 0;
  margin-top: 5px;
}

.oppia-sidebar-footer a:hover {
  background: none;
}

.oppia-sidebar-footer a > img {
  width: 26px;
}

.oppia-sidebar-menu-open .oppia-sidebar-menu {
  box-shadow: 1px 0 3px rgba(0,0,0,0.12), 1px 0 2px rgba(0,0,0,0.24);
  -webkit-transform: translate3d(0, 0, 0);
  transform: translate3d(0, 0, 0);
  visibility: visible;
}
.oppia-sidebar-menu-open .oppia-sidebar-menu::after {
  height: 0;
  opacity: 0;
  -webkit-transition: opacity 0.5s, width 0.1s 0.5s, height 0.1s 0.5s;
  transition: opacity 0.5s, width 0.1s 0.5s, height 0.1s 0.5s;
  width: 0;
}

/*
  Styles for footer
*/
.oppia-footer {
  background-color: #094142;
  bottom: 0;
  color: #fff;
  font-size: 13px;
  line-height: 20px;
  position: absolute;
  width: 100%;
}

.oppia-footer-container {
  max-width: 800px;
  margin-left: auto;
  margin-right: auto;
  padding: 30px 80px;
}

.oppia-footer-container a {
  color: #fff;
}

.oppia-footer-container h4 {
  font-weight: bold;
  text-transform: uppercase;
}

.oppia-footer-container ul {
  padding-left: 0;
}

.oppia-footer-container li {
  list-style-position: inside;
  list-style-type: none;
}

.oppia-footer-padding {
  height: 198px;
}

@media (max-width: 768px) {
  .oppia-footer-padding {
    height: 464px;
  }

  .oppia-footer-container {
    padding: 30px;
  }

}

/*
  This is needed for proper display of tabs. See

  https://github.com/angular-ui/bootstrap/commit/8620aedba99b05822311
*/
.navbar-nav, .pagination {
  cursor: pointer;
}

.navbar {
  border: 0;
  margin-bottom: 0;
  width: 100%;
}

.navbar-nav.oppia-navbar-nav > li > a {
  color: #fff;
  font-size: 16px;
  font-weight: 400;
  height: 56px;
  padding-top: 16px;
}

.oppia-navbar-breadcrumb {
  color: #fff;
  cursor: default;
  font-family: "Capriola", "Roboto", Arial, sans-serif;
  font-size: 20px;
  padding-top: 13px;
}

.oppia-navbar-breadcrumb-separator {
  margin-right: 8px;
}
.oppia-navbar-breadcrumb-separator:after {
  content: ">";
}

.oppia-navbar-breadcrumb-icon {
  height: 20px;
  margin: 0 12px 4px 12px;
  width: 20px;
}

.navbar-default .navbar-nav > li > a:hover,
.navbar-default .navbar-nav > li > a:focus {
  color: #fff;
}

.navbar-default .navbar-nav > li > a.oppia-no-hover-change:hover,
.navbar-default .navbar-nav > li > a.oppia-no-hover-change:focus {
  background: inherit;
  color: #fff;
}

.navbar-nav > li.active > a, .navbar-nav > li.active > a:hover,
.navbar-nav > li.active > a, .navbar-nav > li.active > a:focus {
  color: white;
  background: rgb(2, 38, 86);
}

.navbar-default .navbar-container {
  background: #009688;
  height: 56px;
}

.navbar-default .dropdown-menu {
  background: #fff;
  margin-top: 0;
}

.navbar-default .navbar-nav > li > a, {
  color: #fff;
}

.navbar-default .navbar-nav > li > a:hover,
.navbar-default .navbar-nav .open > a:hover,
.navbar-default .navbar-nav .open .dropdown-menu > li > a,
.navbar-default .navbar-nav .open .dropdown-menu > li > a:hover {
  color: #009688;
}

.navbar-default .navbar-nav > li > a:hover,
.navbar-default .navbar-nav .open > a:hover,
.navbar-default .navbar-nav .open > a:focus,
.navbar-default .navbar-nav .open .dropdown-menu > li > a:hover,
.navbar-default .navbar-nav .open .dropdown-menu > li > a:focus {
  background: #fff;
  color: #009688;
}

.navbar-default .navbar-nav > li.dropdown.open,
.navbar-default .navbar-nav > li.dropdown.open > a {
  background: #fff;
  color: #009688;
}

.navbar-default .navbar-nav > .active > a,
.navbar-default .navbar-nav > .active > a:hover,
.navbar-default .navbar-nav > .active > a:focus {
  background-color: #06b9ac;
  color: #fff;
}

/* In Bootstrap, the link at the top of the default dropdown menu cannot be
   clicked -- so, in such cases (e.g. for the 'Sign in' link at the top right),
   we use this instead.
*/
.oppia-navbar-clickable-dropdown:hover ul.dropdown-menu,
.oppia-clickable-navbar-element:hover {
  display: block;
}

.oppia-top-right-menu-item-separator {
  margin-top: 5px;
  margin-bottom: 5px;
}

.oppia-share-dropdown-menu {
  min-width: 30px;
  width: 46px;
}

.oppia-share-dropdown-menu li > a {
  font-weight: bolder;
  padding: 10px;
  text-align: center;
}

.oppia-share-dropdown-menu:hover .oppia-share-dropdown-toggle {
  color: #009688;
  background-color: white;
}

.nav .dropdown:hover > .dropdown-menu {
  border: none;
}

/* Show the navbar submenu dropdowns on-hover rather than on-click, if the
   screen size is large enough. */
@media (min-width: 768px) {
  .nav .dropdown:hover > .dropdown-menu {
    display: block;
  }
  .nav .dropdown:hover > .dropdown-menu > li > a {
    color: #009688;
  }
  .nav .dropdown:hover > .dropdown-menu > li > a:hover {
    background-color: #eee;
    color: #888;
  }
}

.oppia-main-content {
  margin: 10px;
  padding: 10px;
  width: 100%;
}

.oppia-align-center {
  float: none;
  margin: 0 auto;
  text-align: center;
}

.oppia-exploration-ctrl {
  margin: 15px 0;
}

.oppia-loading-fullpage {
  border: 1px;
  border-radius: 5px;
  font-size: 2em;
  height: 100%;
  position: fixed;
  top: 35%;
  width: 100%;
  z-index: 1000;
}
.oppia-loading-dot-one {
  opacity: 0;
  animation: dot 1.5s infinite;
  animation-delay: 0.0s;
  -moz-animation: dot 1.5s infinite;
  -moz-animation-delay: 0.0s;
  -webkit-animation: dot 1.5s infinite;
  -webkit-animation-delay: 0.0s;
}
.oppia-loading-dot-two {
  opacity: 0;
  animation: dot 1.5s infinite;
  animation-delay: 0.3s;
  -moz-animation: dot 1.5s infinite;
  -moz-animation-delay: 0.3s;
  -webkit-animation: dot 1.5s infinite;
  -webkit-animation-delay: 0.3s;
}
.oppia-loading-dot-three {
  opacity: 0;
  animation: dot 1.5s infinite;
  animation-delay: 0.6s;
  -moz-animation: dot 1.5s infinite;
  -moz-animation-delay: 0.6s;
  -webkit-animation: dot 1.5s infinite;
  -webkit-animation-delay: 0.6s;
}

.oppia-navbar-button-container {
  border-radius: 0;
  margin-top: 10px;
}
/* In Bootstrap, white-space for dropdown list is no-wrap. Use this instead
   to align ticks and dropdown options.
*/
.oppia-navbar-button-container > .dropdown-menu > li > a {
  white-space: normal;
}
.btn.oppia-navbar-button {
  background-color: rgba(0,0,0,0.2);
  color: rgba(255,255,255,1.0);
  font-family: "Capriola", "Roboto", Arial, sans-serif;
  font-size: 14px;
  margin-right: 5px;
  margin-left: 5px;
  text-transform: uppercase;
}
.btn.oppia-navbar-button:hover {
  background-color: rgba(5, 190, 178, 1);
  color: rgba(255,255,255,1);
}

@media (max-width: 768px) {
  .oppia-navbar-hide-on-small-width {
    display: none;
  }
}

.btn.oppia-unresolved-answer-button {
  background-color: white;
  border-radius: 12px;
  color: black;
  font-size: 14px;
  margin: 4px;
  padding: 8px 18px;
  text-align: left;
  width: auto;
}

.btn.oppia-unresolved-answer-button:hover {
  background-color: #eee;
}

.oppia-exp-summary-tiles-container {
  display: block;
  height: 100%;
  margin-left: auto;
  margin-right: auto;
  max-width: 928px;
  min-height: 300px;
  padding-bottom: 24px;
  padding-top: 24px;
  width: 100vw;
}
/* Ensure that the summary tiles tiles remain centered. Note that these values
   would need to be updated if the summary tiles are changed. */
@media (max-width: 844px) {
  .oppia-exp-summary-tiles-container {
    margin-left: 5vw;
    margin-right: 5vw;
    max-width: 89vw;
    width: initial;
  }
}
@media (max-width: 632px) {
  .oppia-exp-summary-tiles-container {
    margin-left: 2vw;
    margin-right: 2vw;
    max-width: 96vw;
  }
}

.oppia-library-group {
  display: block;
  height: 350px;
  margin-bottom: 72px;
  margin-top: 36px;
  max-width: 928px;
  width: 100vw;
}

.oppia-library-group-header-container {
  width: 95%;
  width: calc(100% - 120px);
  max-width: 928px;
  min-width: 315px;
}

@media(max-width: 720px) {
  .oppia-library-group-header-container {
    width: 80%;
  }
}

@media(max-width: 480px) {
  .oppia-library-group-header-container {
    width: 100%;
  }
}

.oppia-library-group-header {
  display: inline-block;
  font-size: 2em;
  margin-bottom: 24px;
  margin-left: 44px;
  min-width: 126px;
}

@media(max-width: 720px) {
  .oppia-library-group-header {
    width: 76%;
    width: calc(80% - 120px);
  }
}

.oppia-library-group-header a {
  color: #2c4841;
  font-family: "Capriola", "Roboto", Arial, sans-serif;
}
.oppia-library-group-header a:hover {
  color: #0844aa;
}

.oppia-library-group-view-all-btn {
  background-color: rgba(1,120,109,1);
  color: rgba(255,255,255,1.0);
  font-family: "Capriola", "Roboto", Arial, sans-serif;
  font-size: 14px;
  margin-right: 48px;
  margin-top: 30px;
  position: absolute;
  text-transform: uppercase;
}

.oppia-library-group-view-all-btn:hover,
.oppia-library-group-view-all-btn:focus,
.oppia-library-group-view-all-btn:active {
  background-color: rgba(5, 190, 178, 1);
  color: rgba(255,255,255,1);
}

@media (max-width: 992px) {
  .oppia-library-group-view-all-btn {
    margin-top: 18px;
    position: inherit;
  }
}

@media (max-width: 720px) {
  .oppia-library-group-header {
    font-size: 6vw;
  }
}

.oppia-library-carousel-scroll-btn {
  color: #2c4841;
  cursor: default;
  float: left;
  height: 60px;
  margin-top: 100px;
  max-width: 40px;
  padding: 0;
  position: relative;
  width: 10vw;
}
.oppia-library-carousel-scroll-btn i {
  font-size: 36px;
  margin: 0;
  padding: 0;
  top: 50%;
}

.oppia-library-carousel-tiles {
  /*The height is adjusted to hide the scrollbars*/
  height: 290px;
  left: 0;
  margin: 0;
  overflow: hidden;
  padding: 0;
  position: relative;
  top: 0;
  white-space: nowrap;
}

.oppia-library-carousel {
  height: 282px;
  float: left;
  max-width: 848px;
  overflow: hidden;
  position: relative;
}

.oppia-library-carousel-overlay-left,
.oppia-library-carousel-overlay-right {
  /*The display is set in Library.js*/
  display: none;
  height: 258px;
  margin-top: 12px;
  position: absolute;
  top: 0;
  width: 20px;
  z-index: 99;
}

.oppia-library-carousel-overlay-left {
  background: #b5bdc8;
  background: -moz-linear-gradient(left, rgba(0,0,0,0.65) 0%, rgba(0,0,0,0) 100%);
  background: -webkit-linear-gradient(left, rgba(0,0,0,0.65) 0%, rgba(0,0,0,0) 100%);
  background: linear-gradient(to right, rgba(0,0,0,0.65) 0%, rgba(0,0,0,0) 100%);
  left: 0;
}

.oppia-library-carousel-overlay-right {
  background: #b5bdc8;
  background: -moz-linear-gradient(left, rgba(0,0,0,0) 0%, rgba(0,0,0,0.65) 100%);
  background: -webkit-linear-gradient(left, rgba(0,0,0,0) 0%, rgba(0,0,0,0.65) 100%);
  background: linear-gradient(to right, rgba(0,0,0,0) 0%, rgba(0,0,0,0.65) 100%);
  right: 0;
}

.oppia-dashboard-aggregated-stats md-card {
  background: #fff;
  margin: 0 7.5px 40px 7.5px;
}

.oppia-dashboard-aggregated-stats .stats-card {
  border-right: 1px solid #bbb;
  margin: 10px 0;
  padding-left: 35px;
  width: 50%;
}
.oppia-dashboard-aggregated-stats .stats-card:last-child {
  border: none;
}

.stats-card p {
  color: #555;
}

.stats-card .stat-value {
  margin: 2px 0;
}

.oppia-dashboard-tabs {
  border-bottom: 1px solid #eee;
  display: flex;
  flex-wrap: wrap;
  padding-left: 0;
  text-align: center;
  margin-bottom: 0;
}
.oppia-dashboard-tabs li {
  display: flex;
  margin-bottom: 0;
  width: 200px;
}
.oppia-dashboard-tabs-active .oppia-dashboard-tabs-text {
  margin-left: 7.5px;
  border-bottom: 4px solid #009688;
  color: #009688;
}
.oppia-dashboard-tabs-text {
  border-bottom: none;
  color: #009688;
  font-size: 1em;
  padding: 10px;
  text-decoration: none;
  text-transform: uppercase;
  width: 100%;
}
.oppia-dashboard-tabs-text:hover,
.oppia-dashboard-tabs-text:focus {
  color: #009688;
  text-decoration: none;
}
.oppia-dashboard-empty-text {
  padding-top: 50px;
}

.oppia-dashboard-tabs .list-card-view-toggle {
  margin-left: auto;
  margin-right: 7.5px;
  width: auto;
}

.list-card-view-toggle button {
  background: #fff;
  border: 1px solid #ddd;
  color: #009688;
  height: 32px;
  margin-top: 7px;
  padding: 5px 12px;
}

.list-card-view-toggle .card-view-btn {
  border-top-left-radius: 5px;
  border-bottom-left-radius: 5px;
}

.list-card-view-toggle .list-view-btn {
  border-top-right-radius: 5px;
  border-bottom-right-radius: 5px;
  margin-left: -1px;
}

.list-card-view-toggle .dashboard-active-view {
  background: #009688;
  color: #fff;
}

/* Rules for the tiles in the creator dashboard. */

.oppia-dashboard-intro-card {
  font-family: "Capriola", "Roboto", Arial, sans-serif;
}
.oppia-dashboard-intro-card p {
  margin-bottom: 12px;
}
.oppia-dashboard-intro-picture {
  width: 400px;
}
.oppia-dashboard-intro-button {
  background-color: #015c53;
  border-radius: 0;
  color: #fff;
  font-family: "Capriola", "Roboto", Arial, sans-serif;
  font-size: 14px;
  margin-top: 10px;
  text-transform: uppercase;
  width: 200px;
}
.oppia-dashboard-intro-button:hover,
.oppia-dashboard-intro-button:focus,
.oppia-dashboard-intro-button:active {
  background-color: rgba(5, 190, 178, 1);
  color: #fff;
}

md-card.oppia-dashboard-tile {
  background-color: #fff;
  color: #888;
  height: 120px;
  margin: 0;
  padding: 0;
  position: relative;
  width: 100%;
}
.oppia-dashboard-tile:hover {
  background-color: #f9f9f9;
}

.oppia-dashboard-tile-container-link {
  height: 100%;
  width: 100%;
}

.oppia-dashboard-tile-contents {
  height: 100%;
  padding: 23px 58px;
  width: 100%;
}
.oppia-dashboard-tile-contents:hover {
  text-decoration: none;
}

.oppia-dashboard-tile-image-container {
  height: 120px;
  left: 0;
  top: 0;
  width: 120px;
}
/* This centers the image horizontally and vertically. */
.oppia-dashboard-tile-image {
  height: 120px;
  width: 120px;
}
.oppia-dashboard-tile-image-private {
  opacity: 0.2;
}
.oppia-dashboard-tile-details {
  padding-left: 100px;
  padding-top: 5px;
}
.oppia-dashboard-tile-first-row {
  margin-bottom: 8px;
}
.oppia-dashboard-tile-title {
  color: #333;
  font-family: "Capriola", "Roboto", Arial, sans-serif;
  font-weight: bold;
}
@media (max-width: 365px) {
  .oppia-dashboard-tile-image-container {
    display: none;
  }
  .oppia-dashboard-tile-details {
    padding-left: 0;
  }
}

.oppia-dashboard-tile-second-row {
  color: rgba(0,0,0,0.65);
  font-size: 0.9em;
}

.oppia-signup-page-title {
  color: #222;
  font-size: 1.6em;
  margin: 0 0 30px 0;
}

.oppia-content {
  margin: 0 auto;
  max-width: 630px;
  -webkit-overflow-scrolling: touch;
  width: 80%;
}

.oppia-toast-container {
  position: fixed;
  z-index: 999999;
}

.oppia-toast-container * {
  -moz-box-sizing: border-box;
  -webkit-box-sizing: border-box;
  box-sizing: border-box;
}
.oppia-toast {
  position: relative;
  overflow: hidden;
  padding: 15px 15px 15px 50px;
  top: 60px;
  width: 500px;
  -moz-border-radius: 3px 3px 3px 3px;
  -webkit-border-radius: 3px 3px 3px 3px;
  border-radius: 3px 3px 3px 3px;
  background-position: 15px center;
  background-repeat: no-repeat;
  -moz-box-shadow: 0 0 12px #999999;
  -webkit-box-shadow: 0 0 12px #999999;
  box-shadow: 0 0 12px #999999;
  color: #FFFFFF;
  opacity: 0.8;
  margin: auto;
  margin-top: 5px;
}
.oppia-toast-container > :hover {
  -moz-box-shadow: 0 0 12px #000000;
  -webkit-box-shadow: 0 0 12px #000000;
  box-shadow: 0 0 12px #000000;
  opacity: 1;
  cursor: pointer;
}
.toast-warning {
  background-image: url("/assets/common/images/general/warning.png");
}

@media all and (max-width: 240px) {
  .oppia-toast {
    padding: 8px 8px 8px 50px;
    width: 11em;
  }
  .oppia-toast-container .toast-close-button {
    right: -0.2em;
    top: -0.2em;
  }
}
@media all and (min-width: 241px) and (max-width: 480px) {
  .oppia-toast {
    padding: 8px 8px 8px 50px;
    width: 18em;
  }
  .oppia-toast-container .toast-close-button {
    right: -0.2em;
    top: -0.2em;
  }
}
@media all and (min-width: 481px) and (max-width: 768px) {
  .oppia-toast {
    padding: 15px 15px 15px 50px;
    width: 25em;
  }
}

.oppia-form input.ng-invalid.ng-dirty {
  border: 2px solid #FA787E;
}

.oppia-help {
  height: 16px;
  width: 16px;
}

.oppia-main-body {
  height: 100%;
  margin: 0 auto;
  min-height: 100%;
}

.oppia-cc-icon {
  bottom: 0;
  opacity: 0.4;
  position: fixed;
  right: 25px;
}

.oppia-cc-icon:hover {
  opacity: 0.7;
}

.oppia-wide-panel {
  border: 1px solid #dde0FF;
  border-radius: 20px;
  width: 100%;
}

.oppia-error-wide-container {
  margin-bottom: 30px;
}

.oppia-wide-panel-content, .oppia-forum {
  font-size: large;
  margin: 5px auto;
  min-height: 400px;
  padding: 20px;
}
.oppia-forum {
  margin-top: 0;
}

.oppia-warning {
  background: #F9EDBE;
  width: 80%;
  max-width: 700px;
}
.oppia-warning-chevron {
  font-size: 1em;
  padding-left: 4px;
  padding-top: 4px;
}

.oppia-placeholder {
  color: #888;
  font-style: italic;
}

.oppia-save-draft-button, .oppia-editor-publish-button {
  height: 34px;
}

.oppia-save-draft-button-padding {
  padding-right: 140px;
}

@media(max-width: 1099px) {
  .oppia-editor-publish-button {
    padding-bottom: 3px;
  }
  .oppia-save-draft-button {
    padding-bottom: 3px;
    width: 40px;
  }
}

@media(min-width: 1100px) {
  .material-icons.oppia-save-publish-button-icon,
  .oppia-save-publish-loading.oppia-save-publish-button-icon {
    display: none;
  }

  .oppia-editor-publish-button {
    padding-bottom: 6px;
  }
  .oppia-save-draft-button {
    padding-bottom: 6px;
    width: 125px;
  }
}

/* Overwrite the Bootstrap defaults. */
.nav > li > a.oppia-editor-navbar-tab-anchor {
  padding: 15px 11px;
}

.oppia-save-publish-loading.oppia-save-publish-button-icon {
  font-size: 30px;
  line-height: 14px;
  letter-spacing: -4px;
  font-style: normal;
  text-align: center;
}

@media(max-width: 1100px) {
  .oppia-save-publish-button-label {
    display: none;
  }
}

.oppia-state-name-container {
  background: #eee;
  border-bottom-left-radius: 5px;
  margin: 2px 7px;
  padding: 6px;
}

.oppia-editor-page-container {
  margin-bottom: 60px;
}

.oppia-editor-header {
  font-size: 16px;
  margin-top: 35px;
}

.oppia-editor-cards-container {
  margin: auto;
  max-width: 700px;
}
.oppia-editor-card-with-avatar {
  background: rgb(255,255,255);
  margin: 20px auto 0 auto;
  max-width: 700px;
  padding: 0;
}

.oppia-editor-card-avatar {
  height: 36px;
  left: -18px;
  position: absolute;
  top: 28px;
  width: 36px;
}

.oppia-editor-card {
  background: rgb(255,255,255);
  margin-left: auto;
  margin-right: auto;
  margin-top: 30px;
  max-width: 800px;
  padding: 32px;
  padding-bottom: 40px;
}

.oppia-editor-avatar {
  height: 24px;
  left: -43px;
  position: absolute;
  width: 24px;
}

pre.oppia-pre-wrapped-text {
  white-space: pre-wrap;
}

.oppia-editor-card-body {
  position: relative;
}
.oppia-editor-card-body h3 {
  font-size: 1.8em;
  margin: 0;
}
.oppia-editor-card-body form {
  margin: 0;
}

.oppia-editor-card-section-container {
  background: rgba(5,140,166,0.1);
  padding-bottom: 1px;
  padding-top: 5px;
}

.oppia-editor-card-section {
  padding: 20px 50px 20px 35px;
}

.oppia-state-content {
  min-height: 20px;
  padding: 5px 0 15px 10px;
}

.oppia-state-content-display, .oppia-param-changes-display {
  max-width: 610px;
  text-align: left;
}

/* These rules must be kept in sync with corresponding rules in
   core/templates/dev/head/player/conversation_skin_directive.html
   (those with '.conversation-skin-tutor-card-top-content > p,
   .conversation-skin-oppia-feedback-content > p,
   .conversation-skin-learner-answer-content > p,
   .conversation-skin-help-card-content > p' selectors specifying
    the same line-height, margin-top and margin-bottom attributes)
*/
.oppia-state-content-display-html > p,
.form-control.oppia-rte-content > div > p {
  line-height: 28px;
  margin-bottom: 18px;
  margin-top: 18px;
}

.oppia-state-content-display-html > p:first-child,
.form-control.oppia-rte-content > div > p:first-child {
  margin-top: 0px;
}

.oppia-state-content-display-html > p:last-child,
.form-control.oppia-rte-content > div > p:last-child {
  margin-bottom: 0px;
}

.oppia-prevent-selection {
  -moz-user-select: none;
  -ms-user-select: none;
  -webkit-user-select: none;
}

.oppia-save-state-item-button {
  margin-left: 5px;
}

.oppia-editable-section {
  cursor: pointer;
  position: relative;
}

/* this classes below are used to graymask
 * outcome section when one hovers and
 * editable section when one hovers over them
 */

.oppia-editable-section .oppia-rule-preview-section-mask,
.oppia-editable-section .oppia-editable-section-mask {
  background-color: #eee;
  bottom: 0;
  height: 100%;
  opacity: 0;
  position: absolute;
  top: 0;
  width: 100%;
  z-index: 10;
}

.oppia-editable-section:hover .oppia-rule-preview-section-mask,
.oppia-editable-section:hover .oppia-editable-section-mask {
  border-radius: 4px;
  opacity: 0.4;
  transition: all 200ms;
  -webkit-transition: all 200ms;
}

.oppia-editable-section:hover .oppia-interaction-preview {
  background: rgba(5, 140, 166, 0.5);
  border-radius: 4px;
}

.oppia-interaction-preview {
  opacity: 0.5;
  padding: 4px;
}

.oppia-editor-edit-icon {
  font-size: 16px;
  opacity: 0.2;
  position: absolute;
  right: -22px;
  top: 3px;
  -webkit-transition: all 200ms;
  transition: all 200ms;
}

.oppia-editable-section:hover .oppia-editor-edit-icon {
  opacity: 0.8;
}

.oppia-click-to-start-editing {
  height: 100%;
  position: absolute;
  width: 100%;
  z-index: 50;
}

.oppia-editor-trash-icon {
  opacity: 0.2;
  -webkit-transition: all 200ms;
  transition: all 200ms;
}

.oppia-editor-trash-icon:hover {
  opacity: 0.8;
  cursor: pointer;
}

/* Styles for the state graph vizualization. */

.oppia-state-graph-container {
  border-radius: 4px;
  border: 1px solid #ccc;
  height: 400px;
  overflow-y: hidden;
  position: relative;
}

.oppia-state-graph-animate-show {
  opacity: 1;
}
.oppia-state-graph-animate-show.ng-hide-add, .oppia-state-graph-animate-show.ng-hide-remove {
  transition: all linear 0.5s;
}
.oppia-state-graph-animate-show.ng-hide {
  opacity: 0;
}

/* Styles for the collections learner view */

.oppia-collection-player-tiles-container {
  height: 100%;
  margin-top: 60px;
  margin-left: auto;
  margin-right: auto;
  max-width: 800px;
  min-height: 500px;
  padding-bottom: 25px;
  padding-left: 50px;
  position: relative;
}
.oppia-collection-player-tiles-container .oppia-page-heading {
  color: #fff;
}

.oppia-collection-player-tile-section {
  margin-bottom: 24px;
}

.oppia-collection-player-small-text {
  color: #fff;
  font-style: italic;
  font-size: 1em;
  margin-top: 12px;
  margin-bottom: 6px;
}

/* Styles for the statistics page. */

.oppia-back-arrow {
  float: left;
  margin-right: 5px;
}

.oppia-nested-link {
  color: #0844aa;
  cursor: pointer;
}

.oppia-nested-link:hover {
  color: #3f2c76;
  text-decoration: underline;
}

.oppia-add-interaction-button,
.oppia-add-response-button,
.oppia-add-fallback-button {
  background-color: rgba(5,140,166,0.9);
  border: 0;
  border-radius: 0;
  color: white;
  opacity: 0.9;
  padding: 7px;
  width: 100%;
}

.oppia-add-interaction-button:active,
.oppia-add-interaction-button:focus,
.oppia-add-interaction-button:hover,
.oppia-add-response-button:active,
.oppia-add-response-button:focus,
.oppia-add-response-button:hover,
.oppia-add-fallback-button:active,
.oppia-add-fallback-button:focus,
.oppia-add-fallback-button:hover {
  background-color: rgba(5,140,166,1);
  color: white;
  opacity: 1;
}

.oppia-add-rule-button {
  background-color: rgba(165,165,165,0.9);
  border: 0;
  border-radius: 0;
  color: white;
  opacity: 0.9;
  padding: 7px;
  width: 100%;
}

.oppia-add-rule-button:active,
.oppia-add-rule-button:focus,
.oppia-add-rule-button:hover {
  background-color: rgba(165,165,165,1);
  color: white;
  opacity: 1;
}

/* Workaround to ensure that single-line paragraphs comprising multiple-choice
   options are displayed inline. */
.oppia-multiple-choice-rule p {
  display: inline;
}
.oppia-multiple-choice-rule p::before {
  content: ' ';
}

.oppia-interaction-tile {
  cursor: pointer;
  display: inline-block;
  margin: 5px;
  outline: 1px solid #aaa;
  vertical-align: top;
  width: 30%;
}
.oppia-interaction-tile:hover {
  outline: 2px solid #009688;
}
.oppia-interaction-tile-name {
  border-top: 1px solid #ccc;
  padding: 3px 0;
  position: relative;
  text-align: center;
}
.oppia-interaction-customization-label {
  font-size: 1em;
  font-weight: bold;
  padding-bottom: 6px;
}

.oppia-small-delete-button {
  padding-top: 3px;
}

.oppia-delete-param-change-button,
.oppia-delete-interaction-button,
.oppia-close-popover-button,
.oppia-delete-list-entry-button {
  background: none;
  border: 0;
  color: #000;
  cursor: pointer;
  height: 30px;
  opacity: 0.5;
  width: 30px;
}
.oppia-delete-param-change-button,
.oppia-delete-interaction-button,
.oppia-close-popover-button {
  position: absolute;
}
.oppia-delete-interaction-button,
.oppia-close-popover-button {
  right: 8px;
  top: 8px;
}
.oppia-delete-param-change-button {
  right: -30px;
  top: 0;
}
.oppia-delete-response-button,
.oppia-delete-rule-button {
  cursor: pointer;
  opacity: 0.5;
  position: absolute;
  right: 8px;
  top: 8px;
  width: 20px;
}
.oppia-delete-list-entry-button {
  margin-top: 6px;
}
.oppia-delete-param-change-button:hover,
.oppia-delete-interaction-button:hover,
.oppia-close-popover-button:hover,
.oppia-delete-response-button:hover,
.oppia-delete-rule-button:hover,
.oppia-delete-list-entry-button:hover {
  opacity: 1;
}



.oppia-graph-resize-button {
  border: 0;
  padding: 9px 10px 6px 10px;
  position: absolute;
  right: 2px;
  top: 2px;
}

.nav-pills > li > a.oppia-rule-tab {
  background: rgba(0,0,0,0.05);
  border-radius: 0;
  border-bottom: 1px solid #f0f0f0;
  color: #444;
  padding: 7px 15px;
  width: 100%;
}
.nav-pills > li > a.oppia-rule-tab-disabled {
  cursor: default;
}
.nav-pills > li:hover > a.oppia-rule-tab {
  background: rgba(0,0,0,0.1);
}
.nav-pills > li:hover > a.oppia-rule-tab-disabled {
  background: rgba(0,0,0,0.05);
}
.nav-pills > li.active > a.oppia-rule-tab-active {
  background: rgba(5,140,166,0.1);
  border-right: 0;
  color: #333;
}

.oppia-default-rule-tab {
  border-left: 1px solid #ddd;
}

.oppia-rule-body-container {
  padding-left: 0;
  padding-right: 0;
  width: 100%;
}

.oppia-readonly-rule-tile {
  border-radius: 4px;
  margin-bottom: 0;
  margin-left: 0;
  padding: 4px;
}

.oppia-readonly-rule-tile img, .oppia-rule-tab img {
  max-height: 50px;
}

.oppia-rule-dest-link {
  margin-left: 5px;
  position: absolute;
  width: 400px;
  /* This must be larger than the z-index in
     .oppia-interactive-section-click-handler, so that the rule does not
     switch to edit mode when the destination link is clicked. */
  z-index: 200;
}

.oppia-rule-save-cancel-buttons {
  margin-bottom: 5px;
  margin-top: 2px;
}

.oppia-rule-block {
  background-color: white;
  border-top: 1px solid #ccc;
  border-left: 1px solid #ccc;
  border-right: 1px solid #ccc;
}

.oppia-rule-block.active {
  box-shadow: 0 1px 3px rgba(0,0,0,0.12), 0 1px 2px rgba(0,0,0,0.24);
  margin: -2px;
  z-index: 1;
}

.oppia-response-header-block {
  overflow: hidden;
  padding-left: 24px;
  white-space: nowrap;
  width: 640px;
}

.oppia-response-header {
  float: left;
  overflow: hidden;
  text-overflow: ellipsis;
  white-space: nowrap;
  width: 500px;
}

.oppia-rule-header {
  color: rgb(120, 120, 120);
  overflow: hidden;
  padding-left: 0;
  text-overflow: ellipsis;
  white-space: nowrap;
}

.oppia-rule-sort-handle, .oppia-fallback-sort-handle {
  cursor: move;
  left: 10px;
  margin-left: 5px;
  opacity: 0.3;
  position: absolute;
  top: 6px;
  width: 25px;
  /* This is needed for the sort handle to be above the rule tile. */
  z-index: 1;
}

.oppia-rule-header-warning-placement {
  left: -0.5em;
  position: absolute;
  top: 6px;
  z-index: 2;
}

.oppia-rule-header-warning-style {

  -ms-transform: rotate(-10deg);
  -webkit-transform: rotate(-10deg);

  background-color: yellow;
  border:1px solid black;
  color: firebrick;
  cursor: pointer;
  font-size: 20px;
  font-weight: bold;
  height:22px;
  line-height: 22px;
  text-align: center;
  transform: rotate(-10deg);
  width:22px;
}

.oppia-param-change-sort-handle {
  cursor: move;
  left: -20px;
  opacity: 0.3;
  position: absolute;
  top: 4px;
}

.oppia-rule-edit-feedback {
  position: relative;
}

.oppia-rule-details-header {
  margin-bottom: 6px;
}

.about-tabs {
  margin-bottom: 0;
}

table.oppia-padded-table {
  border: 1px solid black;
  padding: 5px;
}
table.oppia-padded-table th, table.oppia-padded-table td {
  border: 1px solid black;
  padding: 5px;
}

/* Styles for parameter labels. */
oppia-parameter {
  background-color: #18447E;
  border-radius: .25em;
  color: white;
  display: inline;
  font-size: 75%;
  font-weight: bold;
  line-height: 1;
  margin: auto 4px;
  padding: .2em .6em .3em;
  text-align: center;
  vertical-align: baseline;
  white-space: nowrap;
}

.oppia-param-editor-row {
  position: relative;
}

.oppia-param-display-row {
  margin-bottom: 4px;
}

.oppia-tutorial-tooltip {
  min-width: 400px !important;
}

/* Hide the search icon in the rule destination dropdown. */
.oppia-rule-dest-select2 .select2-search input {
  background: none;
}

.oppia-dashboard-row {
  background-color: #fff;
  cursor: pointer;
  margin-bottom: -5px;
  overflow: auto;
}
.oppia-dashboard-row:hover {
  background: #eee;
}
.oppia-dashboard-row-recent {
  background: #fff4ca;
}
.oppia-dashboard-row-recent:hover {
  background: #ffe279;
}

.oppia-dashboard-status-green {
  color: #009688;
  font-weight: bold;
  text-transform: capitalize;
}

.oppia-dashboard-status-grey {
  color: #888;
  text-transform: capitalize;
}

.oppia-dashboard-status-orange {
  color: #f7a541;
  font-weight: bold;
  text-transform: capitalize;
}

.oppia-dashboard-tile-metadata-parent {
  float: right;
  padding-top: 15px;
  width: 30%;
}

.oppia-dashboard-tile-metadata {
  border-left-color: #DADADA;
  border-left-style: ridge;
  border-left-width: thin;
  color: #888;
  font-size: 0.85em;
  height: 85px;
  margin-left: 10px;
  padding-left: 20px;
  padding-right: 20px;
}

md-card.oppia-dashboard-tile {
  background-color: #fff;
  border-bottom: 1px solid #ccc;
  color: #888;
  height: 120px;
  margin: 0;
  padding: 0;
  position: relative;
}

.oppia-dashboard-list-view-item {
  background: #fff;
  margin: 20px 7.5px 0px 7.5px;
  padding: 10px 20px;
}

.oppia-dashboard-table {
  width: 100%;
  font-size: 15px;
}

.oppia-dashboard-table tr:first-child {
  border-bottom: 2px solid #ccc;
  color: #555;
}

.oppia-dashboard-table th {
  padding: 12px 3px;
}

.oppia-dashboard-table td {
  padding: 7px 3px;
}

.exploration-list-item:not(:last-child) {
  border-bottom: 1px solid #bbb;
}

.exploration-list-item .exp-private-text {
  font-size: 15px;
}

.exploration-list-item .featured-badge {
  background-color: #009688;
  border-radius: 5px;
  color: white;
  font-size: 10px;
  margin-left: 3px;
  padding: 4px 6px;
  text-transform: uppercase;
  vertical-align: middle;
}

ul.oppia-dashboard-tiles {
  list-style-type: none;
  margin-top: 30px;
  padding-left: 0;
}

.oppia-large-modal-window .modal-dialog {
  max-width: 900px;
  width: 80%;
}
.oppia-large-modal-window .modal-body {
  height: 60vh;
}

.oppia-embed-modal-code {
  background-color: #fcfcfc;
  border: 1px solid #d9d9d9;
  border-radius: 4px;
  display: inline-block;
  padding: 10px;
}

.oppia-embed-modal-code:hover {
  background-color: #f9f9f9;
}

.oppia-version-mismatch-modal .oppia-content {
  max-height: 700px;
  overflow-x: hidden;
  overflow-y: scroll;
}

.oppia-vcenter {
  display: table-cell;
  float: none;
  vertical-align: middle;
}

.oppia-disabled-link {
  opacity: 0.6;
  pointer-events: none;
}

/* CSS3 Animations */
@-ms-keyframes spin {
  from { -ms-transform: rotate(0deg); }
  to { -ms-transform: rotate(360deg); }
}
@-moz-keyframes spin {
  from { -moz-transform: rotate(0deg); }
  to { -moz-transform: rotate(360deg); }
}
@-webkit-keyframes spin {
  from { -webkit-transform: rotate(0deg); }
  to { -webkit-transform: rotate(360deg); }
}
@keyframes spin {
  from { transform: rotate(0deg); }
  to { transform: rotate(360deg); }
}

.oppia-animate-spin {
  -webkit-animation-name: spin;
  -webkit-animation-duration: 1000ms;
  -webkit-animation-iteration-count: infinite;
  -webkit-animation-timing-function: ease-in-out;

  -moz-animation-name: spin;
  -moz-animation-duration: 1000ms;
  -moz-animation-iteration-count: infinite;
  -moz-animation-timing-function: ease-in-out;

  -ms-animation-name: spin;
  -ms-animation-duration: 1000ms;
  -ms-animation-iteration-count: infinite;
  -ms-animation-timing-function: ease-in-out;

  animation-name: spin;
  animation-duration: 1000ms;
  animation-iteration-count: infinite;
  animation-timing-function: ease-in-out;
}

oppia-expression-error-tag {
  background-color: #d9534f;
  border-radius: .25em;
  color: white;
  display: inline;
  font-size: 75%;
  font-weight: bold;
  line-height: 1;
  margin: auto 4px;
  padding: .2em .6em .3em;
  text-align: center;
  vertical-align: baseline;
  white-space: nowrap;
}
oppia-expression-error-tag:after {
  content: "Expression parsing error!";
}

/* Adjust the z-index for the tutorial components so that they do not go
   above the navbar.
*/
.ng-joyride-element-static[data-original-title],
div.ng-joyride-title {
  z-index: 999;
}
.ng-joyride.popover.sharp-borders {
  z-index: 1002;
}
div#ng-curtain {
  z-index: 997;
}

/* Add inter-paragraph spacing to the ng-joyride tutorial contents. */
.ng-joyride .popover-content p {
  margin-top: 10px;
}

.oppia-navbar {
  box-shadow: 0 3px 6px rgba(0,0,0,0.16), 0 3px 6px rgba(0,0,0,0.23);
  cursor: default;
  height: 56px;
  left: -2%;
  padding-left: 2%;
  padding-right: 2%;
  position: fixed;
  width: 104%;
  /* This is larger than the editor tutorial's z-index, but smaller than
     the z-index for Bootstrap modals.
  */
  z-index: 1005;
}

.oppia-top-of-page-padding {
  /* This ensures that content is not tucked behind the fixed navbar. */
  height: 56px;
}
.oppia-navbar-menu {
  margin-left: 10px;
  opacity: 0.9;
  outline-color: transparent;
  padding-top: 20px;
}
.oppia-navbar-menu-icon {
  color: #fff;
  margin-top: -5px;
}
.oppia-navbar-menu:hover {
  opacity: 1;
}

.oppia-navbar-brand-name {
  float: left;
  height: 56px;
  line-height: 20px;
  margin-left: -10px;
}

.oppia-logo {
  display: inline-block;
  font-family: "Capriola", "Roboto", Arial, sans-serif;
  font-size: 21px;
  font-weight: 300;
  height: 40px;
  margin-top: 8px;
}
.oppia-logo-wide {
  margin-left: 25px;
}
.oppia-logo-small {
  margin-left: 6px;
}

@media (min-width: 500px) {
  .oppia-navbar-tabs-narrow {
    /*
      This needs to take i18n of the "Create" and "Sign in" buttons into
      account.
    */
    min-width: 260px;
  }
  .oppia-navbar-tabs {
    /*
      This needs to take i18n of the "Create" and "Sign in" buttons into
      account.
    */
    min-width: 580px;
  }
}
.nav > li > a.oppia-navbar-tab {
  font-family: "Capriola", "Roboto", Arial, sans-serif;
  font-size: 14px;
  padding: 17px 12px 10px 12px;
  text-transform: uppercase;
}
.oppia-navbar-dropdown-toggle,
.oppia-navbar-tab {
  height: 56px;
  color: #fff;
}
.oppia-navbar-profile {
  float: right;
}
.oppia-navbar-nav > li > a:hover,
.oppia-navbar-nav > li > a:focus,
.oppia-navbar-nav .open > a,
.oppia-navbar-nav .open > a:hover,
.oppia-navbar-nav .open > a:focus,
.oppia-navbar-tabs > li > a:hover,
.oppia-navbar-tabs > li > a:focus {
  background-color: #fff;
  color: #009688;
}
.oppia-navbar-profile-admin > li > a:hover,
.oppia-navbar-profile-admin > li > a:focus,
.oppia-navbar-profile-admin .open > a,
.oppia-navbar-profile-admin .open > a:hover,
.oppia-navbar-profile-admin .open > a:focus,
.oppia-navbar-tabs-admin > li > a:hover,
.oppia-navbar-tabs-admin > li > a:focus {
  background-color: #fff;
  color: #00376d;
}
.oppia-navbar-dropdown {
  border: 0;
  border-top-left-radius: 0;
  border-top-right-radius: 0;
  margin-top: 0;
}
.oppia-navbar-dropdown > li > a {
  color: #009688;
}
.oppia-navbar-dropdown > li > a:hover,
.oppia-navbar-dropdown > li > a:focus {
  background-color: #eee;
  color: #888;
}
.oppia-navbar-profile-picture-container {
  margin-left: 10px;
  text-align: right;
}
.oppia-navbar-profile-picture {
  height: 32px;
  width: 32px;
}
.oppia-navbar-role-indicator {
  background-color: #f7a541;
  border-radius: 20px;
  bottom: 10px;
  height: 15px;
  position: absolute;
  right: 25px;
  width: 15px;
}
.oppia-navbar-role-text {
  bottom: 0;
  color: white;
  font-size: 0.7em;
  font-weight: bold;
  position: absolute;
  right: 3px;
}

.oppia-navbar-dashboard-indicator {
  background-color: #f7a541;
  border-radius: 20px;
  height: 15px;
  position: absolute;
  right: 25px;
  top: 8px;
  width: 15px;
}
.oppia-navbar-dashboard-indicator-text {
  bottom: 0;
  color: white;
  font-size: 0.7em;
  font-weight: bold;
  position: absolute;
  right: 4px;
}

.oppia-select {
  background: white;
  border: #ddd solid 1px;
  border-radius: 4px;
  color: #555;
  padding: 5px;
}

.oppia-feedback-tab-row {
  cursor: pointer;
}
.oppia-feedback-tab-row:hover {
  background: #eee;
}

.oppia-editor-sidebar {
  max-width: 500px;
  padding: 7px 5px 0 5px;
  position: absolute;
  right: 15px;
  top: 28px;
  width: 100%;
}
.oppia-editor-sidebar accordion .panel {
  border-radius: 0;
}
.oppia-editor-sidebar accordion .panel .panel-heading {
  background-color: #ddd;
  border-radius: 0;
  padding: 3px 10px;
}
.oppia-editor-sidebar accordion .panel .panel-title {
  font-weight: bold;
}
.oppia-editor-sidebar accordion .panel .panel-body {
  border-radius: 0;
  padding-right: 25px;
}
.oppia-editor-sidebar-section-header {
  background-color: #ddd;
  font-size: 0.75em;
  font-weight: bold;
  padding: 3px 10px;
}
.oppia-editor-sidebar-section-body {
  background-color: #fff;
  margin-bottom: 5px;
  padding-right: 25px;
  padding: 0 10px;
}

.oppia-editor-warnings-indicator {
  border-style: inset;
  border-width: 0 9px 14px 9px;
  bottom: 10px;
  font-size: 0.7em;
  font-weight: bold;
  height: 0;
  position: absolute;
  right: 5px;
  width: 0;
}
.oppia-editor-warnings-error-color {
  border-color: transparent transparent rgb(244,244,15) transparent;
  color: #333;
}
.oppia-editor-warnings-critical-color {
  border-color: transparent transparent rgb(231,15,15) transparent;
  color: #fff;
}
.oppia-editor-warnings-count {
  margin-left: -3px;
}

.oppia-exploration-open-threads-indicator {
  border-radius: 10%;
  bottom: 10px;
  height: 13px;
  position: absolute;
  right: 5px;
  text-align: center;
  width: 16px;
}
.oppia-exploration-open-threads-color {
  background-color: #4078C0;
  border: 1px solid rgb(243, 243, 243);
}
.oppia-exploration-open-threads-count {
  bottom: 8px;
  color: white;
  font-size: 9px;
  position: relative;
}

.dropdown-menu.oppia-editor-warnings-box {
  background: #fcf8e3;
}
.oppia-editor-warnings-header {
  font-size: 0.8em;
  font-weight: bold;
  margin: 0 5px;
}
.oppia-editor-warnings-text {
  font-size: 0.9em;
  padding: 2px 5px;
  width: 250px;
}
.oppia-editor-warnings-separator {
  margin: 0;
}

/* Adding multilevel submenu functionality to Bootstrap's dropdown
    See http://bootsnipp.com/snippets/featured/multi-level-dropdown-menu-bs3
*/
.oppia-dropdown-submenu {
  position: relative;
}

.oppia-dropdown-submenu > .dropdown-menu {
  border-radius: 0 6px 6px 6px;
  left: 100%;
  margin-top: -6px;
  margin-left: -1px;
  -moz-border-radius: 0 6px 6px;
  top: 0;
  -webkit-border-radius: 0 6px 6px 6px;
}

.oppia-dropdown-submenu:hover > .dropdown-menu {
  display: block;
}

.oppia-dropdown-submenu > a:after {
  border-color: transparent;
  border-style: solid;
  border-width: 5px 0 5px 5px;
  border-left-color: #ccc;
  content: " ";
  display: block;
  float: right;
  height: 0;
  margin-top: 5px;
  margin-right: -10px;
  width: 0;
}

.oppia-dropdown-submenu:hover > a:after {
  border-left-color: #fff;
}

.oppia-dropdown-submenu.pull-left {
  float: none;
}

.oppia-dropdown-submenu.pull-left > .dropdown-menu {
  border-radius: 6px 0 6px 6px;
  left: -100%;
  margin-left: 10px;
  -moz-border-radius: 6px 0 6px 6px;
  -webkit-border-radius: 6px 0 6px 6px;
}

.oppia-profile-picture .oppia-profile-picture-mask {
  background-color: #eee;
  bottom: 0;
  height: 100%;
  opacity: 0;
  position: absolute;
  top: 0;
  width: 100%;
  z-index: 10;
}
.oppia-profile-picture:hover .oppia-profile-picture-mask {
  border-radius: 4px;
  opacity: 0.7;
  transition: all 200ms;
  -webkit-transition: all 200ms;
}

.oppia-profile-picture-edit-prompt {
  background-color: #333;
  border-radius: 5px;
  color: white;
  left: 50%;
  min-width: 120px;
  padding: 5px;
  position: absolute;
  top: 50%;
  transform: translate(-50%, -50%);
}

.oppia-profile-picture-crop-area {
  background: #E4E4E4;
  height: 350px;
  margin-top: 20px;
  position: relative;
  width: 500px;
}
.oppia-profile-picture-reset-button {
  position: absolute;
  right: -50px;
  top: 0;
}

.oppia-page-cards-container {
  margin: auto;
  max-width: 95%;
  position: relative;
  width: 660px;
}

.oppia-page-card {
  background: rgb(255,255,255);
  margin-left: auto;
  margin-right: auto;
  margin-bottom: 30px;
  margin-top: 40px;
  padding: 30px 55px 30px 45px;
}
.oppia-page-card li {
  margin-bottom: 10px;
}

.oppia-notifications-tray {
  margin-left: -8px;
}

.oppia-notifications-dashboard-card {
  padding: 15px 40px;
}

.oppia-notification-content {
  display: inline-block;
}

.oppia-notification-last-updated {
  float: right;
}

@media (max-width: 500px) {
  .oppia-notification-content,
  .oppia-notification-last-updated {
    display: inline;
  }
}

.oppia-about-anchor {
  display: block;
  position: relative;
  top: -70px;
  visibility: hidden;
}

.oppia-about-right-menu {
  left: 50%;
  margin-left: 360px;
  position: fixed;
  top: 100px;
  width: 300px;
}

.oppia-about-right-menu p {
  line-height: 1;
  margin: 0.5em 0;
}
.oppia-about-right-menu ul {
  list-style-type: none;
  padding-left: 20px;
}

/* Hide the 'Skip' icon on the editor tutorial. */
.skipBtn i {
  display: none;
}

.oppia-page-heading {
  margin-bottom: 5px;
}

.oppia-page-heading-subtext {
  font-size: smaller;
  opacity: 0.7;
}

.oppia-rating-star-active {
  color: #FFD700;
}

.oppia-transition-200 {
  -webkit-transition: all 200ms;
  transition: all 200ms;
}

/* Styles for the feedback popover component in the learner view. */
.oppia-feedback-popover-submit-btn-enabled {
  color: #009688;
}
.oppia-feedback-popover-textarea {
  border: 1px solid rgba(0,0,0,0.2);
  margin-top: 4px;
  padding: 4px;
  resize: none;
  width: 200px;
}

.oppia-rte-toolbar-image {
  padding-bottom: 8px;
  padding-top: 8px;
}

.ta-scroll-window.oppia-rte-content {
  width: 100%;
}

.ta-editor.form-control.oppia-rte-content, .ta-scroll-window.form-control.oppia-rte-content {
  min-height: 80px;
  height: auto;
  overflow: auto;
  font-family: inherit;
  font-size: 100%;
}

.form-control.oppia-rte-content > .ta-bind {
  height: auto;
  min-height: 80px;
}

.form-control.oppia-rte-content img.block-element {
  display: block;
  margin: auto;
}

/* Styles for the editor training interfaces. */

.preview-conversation-skin-card-row-container {
  margin-bottom: 17px;
  table-layout: fixed;
  width: 100%;
}

.preview-conversation-skin-card-row {
  margin-bottom: 20px;
  margin-top: 20px;
  width: 100%;
}

.preview-conversation-skin-row-avatar {
  padding-right: 10px;
  width: 30px;
}

.preview-conversation-skin-row-avatar-img {
  height: 24px;
  max-width: 24px;
}

.preview-conversation-skin-oppia-content {
  padding-left: 15px;
  padding-top: 2px;
}

.preview-conversation-skin-learner-input {
  padding-left: 15px;
}

md-card.preview-conversation-skin-inline-interaction {
  background-color: #f6f6f6;
  border-bottom-left-radius: 2px;
  border-bottom-right-radius: 2px;
  border-top-left-radius: 0;
  border-top-right-radius: 0;
  border-top: 1px solid rgba(0,0,0,0.1);
  margin: -20px auto;
  max-width: 560px;
}

md-card.preview-conversation-skin-supplemental-card {
  background-color: #f6f6f6;
  margin: -5px 0;
  max-width: 560px;
}

.preview-conversation-skin-supplemental-interaction {
  margin: 0 auto;
  max-width: 560px;
}

.trained-feedback-selection-form-container {
  margin-top: -5px;
}

.trained-feedback-selection-container {
  border-bottom: thin solid #EEEEEE;
  margin-bottom: 5px;
}

.trained-feedback-selection-container md-input-group.md-default-theme label {
  border-bottom: 0;
}

.trained-feedback-selection {
  background: none;
  border: none;
  color: rgba(0,0,0,0.5);
  margin: 0;
  padding-left: 0;
  padding-top: 9px;
  text-align: left;
  /* This is needed so that images stay bounded by the container in Firefox. */
  width: 100%;
}

.trained-feedback-selection:hover {
  color: #00897B;
}

.oppia-modal-information-card .modal-dialog {
  margin: 100px auto;
  width: 400px;
}

.oppia-modal-information-card .modal-dialog .modal-content {
  border-radius: 0;
}

.oppia-modal-information-card .modal-dialog .modal-content md-card {
  border-radius:0;
  margin: 0;
  padding: 0;
}

.oppia-lost-changes > li {
  margin: 5px 0 5px 10px;
}

.oppia-lost-changes > li > .state-edit-desc {
  margin: 3px auto auto 25px;
}

.oppia-lost-changes > li .state-edit-desc .content > *,
.oppia-lost-changes > li .state-edit-desc .feedback > * {
  padding: 4px 0 0 20px;
}

.oppia-lost-changes > li > .state-edit-desc > .sub-edit {
  margin-left: 20px;
}

.oppia-lost-changes > li > .state-edit-desc > .rules-list > li {
  margin-left: 20px;
}

.oppia-info-card-title {
  bottom: 0;
  color: white;
  font-family: "Capriola", "Roboto", Arial, sans-serif;
  margin: 12px 0;
  padding: 0;
  position: absolute;
}

.oppia-info-card-bg-image {
  left: 50%;
  margin-right: -50%;
  position: absolute;
  top: 50%;
  transform: translate(-50%, -50%);
  width: 120px;
}

.oppia-info-card-logo-thumbnail {
  background-position: center;
  background-repeat: no-repeat;
  background-size: cover;
  height: 300px;
  padding: 20px;
  position: relative;
}

.oppia-info-card-content {
  padding: 10px 20px 10px 20px;
}

.oppia-info-card-content p {
  display: block;
  font-size: 1.0em;
  line-height: 1;
  padding: 12px 0 24px 0;
  position: relative;
  word-spacing: 0;
}

.oppia-info-card-content .card-metrics {
  margin-top: 10px;
  padding: 0;
}

.oppia-info-card-content .card-metrics li {
  font-size: 14px;
  list-style-type: none;
  text-align: center;
}

.oppia-info-card-content .card-metrics li .fa {
  font-size: 24px;
  margin-right: 5px;
}

.oppia-info-card-content .card-metrics ul img {
  height: 24px;
  margin-right: 2px;
  width: 24px;
}

.oppia-info-card-content .card-metrics ul li .oppia-contributors-circle {
  height: 20px;
  width: 20px;
}

.oppia-contributors-more-circle {
  background: #888;
  border-radius: 50%;
  border-color: black;
  height: 20px;
  padding-top: 3px;
  text-align: center;
  width: 20px;
}

.oppia-info-card-bottom-row {
  margin-top: 20px
}

.oppia-info-card-bottom-row md-chips md-chip {
  cursor: default;
  font-size: 12px;
  line-height: 1em;
  margin: 0;
  padding: 0;
}

.oppia-info-card-bottom-row ul li a img {
  height: 20px;
  width: 20px;
}

.oppia-info-card-tooltip-more {
  color: blue;
}

/* This is necessary so that long usernames don't overflow the tooltip. */
.oppia-info-card-content .tooltip-inner {
  max-width: none;
}

.oppia-info-card-tag-icon {
  padding-top: 6px;
  width: 28px;
}

.oppia-info-card-exploration-contributors-profile {
  padding: 0;
}

.oppia-info-card-community-editable-icon {
  color: #009688;
}

/* Styles for gadget panels and editor. */

.oppia-gadget-tile {
  cursor: pointer;
  display: inline-block;
  margin: 5px;
  vertical-align: top;
  width: 25%;
}
.oppia-gadget-tile:hover {
  outline: 2px solid #05A69A;
}
.oppia-gadget-tile-name {
  padding: 3px 0;
  position: relative;
  text-align: center;
}

.oppia-gadget-customization-editor label {
  font-weight: normal;
}

.oppia-gadget-delete-icon,
.oppia-gadget-edit-icon,
.oppia-gadget-rename-icon {
  cursor: pointer;
  position: absolute;
  width: 20px;
  z-index: 1;
}

.oppia-gadget-delete-icon,
.oppia-gadget-rename-icon {
  right: 0;
  top: 4px;
}

.oppia-gadget-rename-icon {
  right: 20px
}

.oppia-gadget-edit-icon {
  color: #636363;
  right: 20px;
  top: 4px;
}

.oppia-gadget-content {
  background: #fff;
}

.oppia-insert-gadget-button,
.oppia-gadget-name {
  background: #5cb85c;
  color: #fff;
  font-size: small;
  height: 25px;
  overflow: hidden;
  text-overflow: ellipsis;
  white-space: nowrap;
  padding-right: 40px;
}

.oppia-insert-gadget-button {
  background: inherit;
  color: #000;
  cursor: pointer;
  padding-right: 0;
}

.oppia-gadget-dropdown-toggle {
  border-bottom: 1px solid silver;
  border-left: 1px solid silver;
  color: gray;
  height: 25px;
  padding: 0 5px;
  position: absolute;
  right: 0;
  top: 0;
  width: 25px;
}

.oppia-rename-gadget-form {
  background-color: white;
  color: rgba(0, 0, 0, 0.73);
  margin-left: 4px;
  position: absolute;
  z-index: 1;
}

.oppia-rename-gadget-form input {
  width: 140px;
}

.oppia-gadget-outer-container {
  position: relative;
}

.oppia-gadget-list-container {
  cursor: pointer;
  margin-bottom: 5px;
  position: relative;
}

.oppia-gadget-name-panel,
.oppia-gadget-state-visibility-panel {
  border-top: 1px solid gray;
  padding: 10px 0;
}

.oppia-gadget-state-visibility-panel {
  /* To clear the float */
  overflow: auto;
  width: 100%;
}

.oppia-gadget-state-visible-title {
  color: rgba(0, 0, 0, 0.73);
  display: block;
  font-weight: normal;
}

.oppia-gadget-state-visible-input-label {
  float: left;
  margin-left: 10px;
}

.oppia-gadget-name {
  cursor: pointer;
  margin-bottom: 5px;
}

.oppia-gadget-dropdown-toggle:hover .oppia-hidden-gadgets-container {
  left: 24px;
  top: 0;
}

.oppia-hidden-gadget,
.oppia-visible-gadgets-container {
  position: relative;
}

.oppia-suggestion-review-container {
  width: 100%;
  height: 350px;
  padding: 10px;
}

.oppia-suggestion-review-panel-container {
  width: 49%;
  height: 100%;
}

.oppia-suggestion-review-panel {
  width: 100%;
  height: 100%;
  border: 1px solid black;
  overflow: scroll;
}

.oppia-suggestion-review-error {
  text-align: right;
  width: 100%;
  color: red;
  margin-bottom: 10px;
}

<<<<<<< HEAD
.oppia-rte-component-container {
  position: relative;
}

.oppia-rte-component-overlay {
  height: 100%;
  left: 0;
  position: absolute;
  top: 0;
  width: 100%;
}

.oppia-rte {
  margin-top: 15px;
  outline: 1px solid gray;
  padding: 8px;
=======
/* New Splash page */

.oppia-splash-section-one {
  background-color: #afd2eb;
  overflow-x: hidden;
}

.oppia-splash-h1, .oppia-splash-h2 {
  color: #005c5e;
  font-family: "Capriola", "Roboto", Arial, sans-serif;
  padding-top: 1em;
}

.oppia-library-h1 {
  color: #033e39;
  font-family: "Capriola", "Roboto", Arial, sans-serif;
}

.oppia-library-h2 {
  color: #04857c;
  font-family: "Rubik, regular", "Roboto", Arial, sans-serif;
  padding-bottom: 1em;
}

@media (min-width: 630px) {
  .oppia-library-h1 {
    font-size: 2.5em;
  }
  .oppia-library-h2 {
    font-size: 1.75em;
  }

}
@media (max-width: 629px) {
  .oppia-library-h1 {
    font-size: 1.2em;
  }
  .oppia-library-h2 {
    font-size: .85em;
  }
}

.oppia-splash-h1 {
  margin: 0 auto;
  padding-bottom: 1em;
}

.oppia-splash-h2-container {
  margin: 0 auto;
  max-width: 900px;
}

.oppia-splash-h2 {
  line-height: 1.6em;
  margin: 0 auto;
  padding-bottom: 72px;
}

@media (min-width: 630px) {
  .oppia-splash-h1 {
    font-size: 3em;
  }
  .oppia-splash-h2 {
    font-size: 1.8em;
    padding-top: 130px;
  }
}
@media (max-width: 629px) {
  .oppia-splash-h1 {
    font-size: 2em;
  }
  .oppia-splash-h2 {
    font-size: 1.5em;
    padding-top: 80px;
  }
}

.oppia-splash-background-icon-row {
  margin: 0 calc((100% - 2700px)/2);
  position: relative;
  text-align: center;
  width: 2700px;
}

.oppia-splash-background-icon {
  margin: -1px;
  max-width: 96px;
  width: 10%;
}

.oppia-splash-books {
  left: 50%;
  position: absolute;
  top: 95px;
  z-index: 5;
}
@media (min-width: 630px) {
  .oppia-splash-books {
    margin-left: -300px;
    width: 600px;
  }
}
@media (max-width: 629px) {
  .oppia-splash-books {
    margin-left: -250px;
    width: 500px;
  }
}

.oppia-splash-section-two {
  background-color: #f2f2ee;
  color: #2c4841;
}

.oppia-splash-button {
  background-color: #015c53;
  border-radius: 0;
  color: #fff;
  font-family: "Capriola", "Roboto", Arial, sans-serif;
  font-size: 18px;
  margin-top: -20px;
  padding: 10px 0;
  position: absolute;
  text-transform: uppercase;
  transform: translateX(-50%);
  width: 360px;
}
.oppia-splash-button:hover,
.oppia-splash-button:focus,
.oppia-splash-button:active {
  background-color: rgba(5, 190, 178, 1);
  color: #fff;
}
@media (min-width: 768px) {
  .oppia-splash-button-browse {
    left: calc(50% - 200px);
  }
  .oppia-splash-button-create {
    /* Need double math to prevent issues with addition after minification.
      https://github.com/yui/yuicompressor/issues/59#issuecomment-35528166
    */
    left: calc(50% - -200px);
  }

  .oppia-splash-section-two-content {
    padding-top: 80px;
  }
}
@media (max-width: 768px) {
  .oppia-splash-button-browse {
    left: 50%;
  }
  .oppia-splash-button-create {
    left: 50%;
    margin-top: 50px;
  }

  .oppia-splash-section-two-content {
    padding-top: 160px;
  }
}

.oppia-splash-bullet {
  margin: 0 auto 80px;
  max-width: 900px;
  overflow: hidden;
  position: relative;
  width: 80%;
}

.oppia-splash-column {
  text-align: center;
}
.oppia-splash-bullet-block {
  font-family: "Rubik", "Roboto", Arial, sans-serif;
  font-size: 1.17em;
  line-height: 128%;
  margin-bottom: 10px;
  max-width: 500px;
  text-align: left;
  width: 100%;
}

@media (min-width: 610px) {
  .oppia-splash-bullet-block {
    display: inline-block;
    width: 48%;
  }

  .oppia-splash-block-left-image {
    float: left;
  }
  .oppia-splash-block-right-image {
    float: right;
  }

  .oppia-splash-block-left-text {
    position: absolute;
    top: 50%;
    transform: translateY(-50%);
    float: left;
  }
  .oppia-splash-block-right-text {
    position: absolute;
    top: 50%;
    transform: translateY(-50%);
    float: right;
  }


}

.oppia-activity-summary-tile {
  background-color: #fff;
  cursor: pointer;
  display: inline-block;
  height: 258px;
  /*
    The margin setting is so that exploration summary tiles and collection
    summary tiles would be the same widths (214px).
  */
  margin: 12px 7px;
  padding: 0;
  position: relative;
  text-align: left;
  vertical-align: top;
  white-space: normal;
  width: 200px;
}

@media only screen and (max-width: 500px) {
  .oppia-activity-summary-tile {
    display: block;
    margin-left: auto;
    margin-right: auto;
  }
}

.oppia-activity-summary-tile a,
.oppia-activity-summary-tile a:hover,
.oppia-activity-summary-tile a:active,
.oppia-activity-summary-tile a:visited {
  color: inherit;
  text-decoration: none;
}

.oppia-dashboard-container a,
.oppia-dashboard-container a:hover,
.oppia-dashboard-container a:active,
.oppia-dashboard-container a:visited {
  color: #009688;
}

.oppia-dashboard-container a:hover {
    text-decoration: underline;
}

.oppia-activity-summary-tile:hover {
  /*
    This is based on the levels defined on the following page:
      https://medium.com/@Florian/freebie-google-material-design-shadow-helper-2a0501295a2d#.22sskepri
    Level 2 seemed too subtle, but level 3 seemed too strong. This line
    therefore tries to average both of them.
  */
  box-shadow: 0 6px 13px rgba(0,0,0,0.17), 0 4px 6px rgba(0,0,0,0.23);
}

.oppia-activity-summary-tile .title-section {
  height: 162px;
  position: relative;
  width: 100%;
}

.oppia-activity-summary-tile,
.oppia-activity-summary-tile .title-section {
  -webkit-transition: all 300ms;
  transition: all 300ms;
}

.oppia-activity-summary-tile .exploration-summary-avatars {
  padding-bottom: 4px;
  padding-right: 5px;
  left: 169px;
  position: absolute;
  top: 3px;
  width: 31px;
  z-index: 11;
}

.oppia-activity-summary-tile .exploration-summary-tile-mask {
  background-color: #eee;
  height: 258px;
  left: 0;
  opacity: 0.7;
  position: absolute;
  top: 0;
  width: 200px;
  z-index: 10;
}

.oppia-activity-summary-tile:hover .title-section-mask {
  background-color: #eee;
  height: 162px;
  left: 0;
  opacity: 0.4;
  position: absolute;
  top: 0;
  width: 100%;
  z-index: 10;
}

.oppia-activity-summary-tile .exploration-black-profile {
  background-color: black;
  border-radius: 50%;
  width: 26px;
  height: 26px;
}

.oppia-activity-summary-tile .exploration-summary-avatars profile-link-image {
  display: block;
  margin-bottom: 3px;
}

.oppia-activity-summary-tile .avatars-num-minus-one {
  color: white;
  font-family: Roboto;
  font-size: 0.55em;
  font-weight: bold;
  left: 12px;
  position: absolute;
  padding-left: 2px;
  padding-right: 2px;
  top: 17px;
}

.oppia-activity-summary-tile .contributor-indicator {
  border-radius: 10%;
  bottom: 10px;
  height: 13px;
  position: absolute;
  right: 5px;
  text-align: center;
  width: 16px;
}

.oppia-activity-summary-tile .contributor-indicator-background {
  background-color: #4078C0;
}

.oppia-activity-summary-tile .all-avatars .num-remaining-avatars {
  color: white;
  font-family: Roboto;
  font-size: 0.7em;
  font-weight: normal;
  left: 7px;
  position: absolute;
  top: 5px;
}

.oppia-activity-summary-tile .exploration-category {
  color: #fff;
  font-family: "Capriola", "Roboto", Arial, sans-serif;
  font-size: 0.65em;
  margin-left: 12px;
  margin-top: 8px;
  position: absolute;
  text-transform: uppercase;
}

.oppia-activity-summary-tile .thumbnail-image {
  display: block;
  height: 75px;
  margin: 0 auto;
  position: relative;
  top: 22px;
  width: 75px;
}

.oppia-activity-summary-tile .activity-title {
  bottom: 0;
  color: white;
  font-family: "Capriola", "Roboto", Arial, sans-serif;
  font-size: 1em;
  line-height: 1.2em;
  margin: 12px;
  padding: 0;
  position: absolute;
}

.oppia-activity-summary-tile .objective {
  height: 60px;
  font-family: "Rubik", "Roboto", Arial, sans-serif;
  font-size: 0.85em;
  padding: 12px;
}

.oppia-activity-summary-tile .rating-disabled {
  opacity: 0.5;
}

.oppia-activity-summary-tile [section="right-section"] {
  display: inline-block;
  float: left;
  height: 80px;
  position: relative;
  text-align: center;
  width: 30%;
}

.oppia-activity-summary-tile .metrics {
  height: 30px;
  margin: 0 12px;
  padding: 0;
}

.oppia-activity-summary-tile .metrics li {
  font-size: 0.75em;
  list-style-type: none;
  text-align: center;
}

.oppia-activity-summary-tile .metrics li .fa {
  font-size: 1.1em;
  margin-right: 2px;
  vertical-align: initial;
}

.oppia-activity-summary-tile .recently-updated {
  color: rgb(19,105,193);
  font-size: 1.1em;
  font-weight: bold;
  padding: 5px 8px 4px 8px;
}

.oppia-activity-summary-tile.oppia-dashboard-card-view-item {
  height: 250px;
  margin-left: 7.5px;
  margin-right: 7.5px;
  width: 184px;
}

.oppia-activity-summary-tile.oppia-dashboard-card-view-item .exp-private-text {
  font-size: 13px;
  margin: 13px 11px 0;
}

.oppia-activity-summary-tile.oppia-dashboard-card-view-item .metrics {
  height: 50px;
  margin: 13px 0 0 0;
}

.oppia-activity-summary-tile.oppia-dashboard-card-view-item .metrics > li {
  padding: 0 0 4px 14px;
  text-align: left;
}

.oppia-activity-summary-tile.oppia-dashboard-card-view-item .oppia-sharing-links {
  margin-top: 3px;
  padding-left: 12px;
}

.oppia-activity-summary-tile.oppia-dashboard-card-view-item .oppia-sharing-links .share-option-img,
.oppia-activity-summary-tile.oppia-dashboard-card-view-item .oppia-sharing-links i.embed-link {
  height: 16px;
  width: 16px;
}

.oppia-activity-summary-tile.oppia-dashboard-card-view-item .oppia-sharing-links i.embed-link {
  font-size: 16px;
}

@media(max-width: 500px) {
  .oppia-dashboard-container {
    padding-left: 10px;
    padding-right: 10px;
  }

  .oppia-dashboard-container .oppia-dashboard-tabs .list-card-view-toggle,
  .oppia-dashboard-container .oppia-dashboard-card-view-item .oppia-sharing-links {
    display: none;
  }

  .oppia-dashboard-aggregated-stats .stats-card {
    font-size: 12px;
    padding-left: 10px;
  }

  .oppia-activity-summary-tile.oppia-dashboard-card-view-item {
    display: block;
    width: auto;
    height: 125px;
  }

  .oppia-activity-summary-tile.oppia-dashboard-card-view-item .title-section {
    height: 80px;
  }

  .oppia-activity-summary-tile.oppia-dashboard-card-view-item .thumbnail-image {
    height: 50px;
    left: 100%;
    margin-left: -75px;
    top: 15px;
  }

  .oppia-activity-summary-tile.oppia-dashboard-card-view-item .activity-title {
    top: -40px;
    max-width: 75%;
    position: relative;
  }

  .oppia-activity-summary-tile.oppia-dashboard-card-view-item .metrics {
    height: auto;
  }

  .oppia-activity-summary-tile.oppia-dashboard-card-view-item .metrics > li {
    flex-basis: 25%;
  }
}

/* Styles for small-width screens. */

.oppia-activity-summary-tile.small-width {
  height: 80px;
  width: 95%;
}
.oppia-activity-summary-tile.small-width .title-section {
  float: left;
  height: 80px;
  width: 70%;
}
.oppia-activity-summary-tile.small-width .exploration-summary-tile-mask {
  width: 70%;
}
.oppia-activity-summary-tile.small-width:hover .title-section-mask {
  height: 80px;
  width: 70%;
}
.oppia-activity-summary-tile.small-width .thumbnail-image {
  height: 20px;
  margin: 8px;
  right: 0;
  top: 0;
  position: absolute;
  width: 20px;
}
.oppia-activity-summary-tile.small-width .exploration-title {
  margin: 10px;
  top: 0;
  width: 75%;
}
.oppia-activity-summary-tile.small-width .metrics {
  display: inline-block;
  margin-top: 12px;
}
.oppia-activity-summary-tile.small-width .metrics li {
  display: block;
  font-size: 0.7em;
  text-align: left;
}
.oppia-activity-summary-tile.small-width .metrics li .fa {
  margin-bottom: 10px;
}
.oppia-activity-summary-tile.small-width .recently-updated {
  background-color: rgb(19,105,193);
  border-radius: 8px;
  color: white;
  font-size: 0.6em;
  font-weight: bold;
  padding: 5px 8px 4px 8px;
}

@media (max-width: 420px) {
  .oppia-activity-summary-tile.small-width .metrics li {
    font-size: 0.6em;
  }
  .oppia-activity-summary-tile.small-width .recently-updated {
    display: none;
  }
}

/*
  About / learners / creators pages
*/
.oppia-about-clearfix {
  clear: both;
  content: "";
  display: table;
}

.oppia-about-header {
  background-blend-mode: multiply;
  background-color: #afd2eb;
  background-image: url("/assets/common/images/general/icons-bg.png");
  padding: 10%;
  text-align: center;
}
.oppia-about-header h1 {
  color: #009688;
  font-family: "Capriola", "Roboto", Arial, sans-serif;
  font-size: 3em;
}

.oppia-about-content {
  padding: 0;
  width: 60%;
}

.oppia-about-extra-container {
  width: 100%;
}

.oppia-about-extra-content {
  margin: 0 auto;
  position: relative;
  width: 60%;
}

.oppia-about-otter-container {
  bottom: -2.3em;
  display: inline-block;
  position: absolute;
}

.oppia-about-otter-speech-card {
  float: right;
  width: 65%;
}

.oppia-about-otter-speech-bubble {
  background: #fff;
  border-left: none;
  border-radius: 5px;
  margin: 1em 0 3em;
  padding: 20px 10px;
  position: relative;
  text-align: center;
}

.oppia-about-otter-speech-bubble:before {
  background: #fff;
  border-bottom-right-radius: 80px 50px;
  bottom: -1.7em;
  content: "";
  display: block;
  height: 30px;
  left: 1em;
  position: absolute;
  width: 50px;
  z-index: 10;
}

.oppia-about-otter-speech-bubble:after {
  background: #eee;
  border-bottom-right-radius: 40px 50px;
  bottom: -1.7em;
  content: "";
  display: block;
  height: 30px;
  left: 1em;
  position: absolute;
  width: 20px;
  z-index: 10;
}

.oppia-about-extra-container h3 {
  color: #fff;
  text-align: center;
}

.oppia-about-otter-speech-bubble h3 {
  color: #000;
}

.oppia-about-extra-content p {
  margin: 1.5em 0;
}

.oppia-about-card-content-wide {
  margin: 0 auto;
  max-width: 600px;
  padding: 5% 0;
  width: 90%;
}

.oppia-about-card-content-narrow {
  width: 70%;
}

.oppia-about-three-cols-feature,
.oppia-about-three-cols-feature p {
  text-align: center;
}

.oppia-about-three-cols-layout {
  margin-right: 20px;
  width: calc((100% - 40px) / 3);
}

.oppia-about-three-cols-layout:last-of-type {
  margin-right: 0;
}

.oppia-about-credits-letter-groups.three-col{
  margin: 0 0 10% 0;
  -moz-column-count: 3;
  -moz-column-gap: 20px;
  -webkit-column-count: 3;
  -webkit-column-gap: 20px;
  column-count: 3;
  column-gap: 20px;
}

.oppia-about-extra-info {
  background-color: #009788;
  color: #fff;
  height: 220px;
  width: 100%;
}

.oppia-about-tab-content {
  display: none;
}

.oppia-about-visible-content {
  display: block;
  position: relative;
}

.oppia-about-content p {
  margin: 1.5em 0;
}

.oppia-about-content ol,
.oppia-about-content ul {
  padding: 0;
}

.oppia-about-content h2 {
  text-align: center;
}

.oppia-about-tabs {
  border-bottom: 1px solid #eee;
  display: flex;
  text-align: center;
  margin-bottom: 0;
}

.oppia-about-tabs li {
  display: flex;
  margin-bottom: 0;
  width: calc(100% / 3);
}

.oppia-about-tabs-active .oppia-about-tabs-text {
  color: #009688;
  border-bottom: 2px solid #009688;
}

.oppia-about-tabs-text {
  color: #009688;
  border-bottom: none;
  padding: 10px;
  text-decoration: none;
  width: 100%;
}

.oppia-about-tabs-text:hover,
.oppia-about-tabs-text:focus
{
  color: #009688;
  text-decoration: none;
}

.oppia-about-otter {
  width: 200px;
}

.oppia-about-teach-tabs ul li{
  width: calc(100% / 2);
}

.oppia-about-button {
  background-color: rgba(0,0,0,0.2);
  color: rgba(255,255,255,1.0);
  font-family: "Capriola", "Roboto", Arial, sans-serif;
  font-size: 18px;
  margin: 15px;
  padding: 15px;
  text-transform: uppercase;
  white-space: normal;
}

.oppia-about-button:hover {
  background-color: rgba(5,190,178,1);
  color: rgba(255,255,255,1);
}

.oppia-about-buttons-container {
  text-align: center;
}

.oppia-about-credits-letter-groups span {
  font-size: 1.8em;
}

.oppia-about-credits-letter-groups ul li {
  list-style-type: none;
}

.oppia-donation-card {
  margin: auto;
  position: relative;
  width: 660px;
}

.oppia-donation-card-content-wide {
  margin: 0 auto;
  min-height: 670px;
  overflow: auto;
}

.oppia-donate-info {
  float: left;
  width: calc(100% - 340px);
}

.oppia-donate-options {
  background-color: #009688;
  display: block;
  float: right;
  font-family: "Capriola", "Roboto", Arial, sans-serif;
  padding: 10px;
  width: 340px;
}

.btn.oppia-donate-options-button {
  background-color: rgba(0,0,0,0.2);
  color: rgba(255,255,255,1.0);
  font-family: "Capriola", "Roboto", Arial, sans-serif;
  font-size: 16px;
  height: 40px;
  margin: 15px auto;
  width: 180px;
}

.btn.oppia-donate-options-button:hover {
  background-color: rgba(5, 190, 178, 1);
  color: rgba(255,255,255,1);
}

/*
  about/learners/creators media queries
*/

@media only screen and (min-width: 1400px) {
  .oppia-about-content, .oppia-about-extra-content {
    width: 960px;
  }
}

@media only screen and (max-width: 1140px) {
  .oppia-donation-card-content-wide {
    margin-bottom: 30px;
  }
  .oppia-donate-info {
    display: none;
  }
  .oppia-donate-options {
    float: clear;
    width: 100%;
  }
}

@media only screen and (max-width: 768px) {
  .oppia-about-content, .oppia-about-extra-content {
    width: 90%;
  }
  .oppia-about-otter-container {
    left: -3em;
    bottom: -1.8em;
  }
  .oppia-about-otter {
    width: 200px;
  }
  .oppia-about-otter-speech-bubble {
    padding: 10px;
  }
  .oppia-about-extra-info {
    height: 400px;
  }
}

@media only screen and (max-width: 500px) {
  .oppia-about-header h1 {
    font-size: 2.5em;
  }
  .oppia-about-tabs li, .oppia-about-teach-tabs ul li {
    width: 100%;
    border-right: none;
    border-bottom: 1px solid rgba(0,0,0,0.1);
  }
  .oppia-about-card-content-wide, .oppia-about-card-content-narrow {
    width: 80%;
  }
  .oppia-about-otter-speech-card {
    width: 50%;
  }
  .oppia-about-buttons {
    width: 100%;
    margin: 20px 0 0 0;
  }
  .oppia-about-buttons:first-child {
    margin: 0;
  }
  .oppia-about-extra-info {
    height: 400px;
  }
}

.oppia-save-exploration-wide-modal .modal-dialog {
  max-width: 1200px;
  width: 90%;
}

.oppia-save-exploration-wide-modal .diff-graph {
  margin-top: 50px;
}
.oppia-save-exploration-wide-modal .legend-graph {
  right: -25px;
  top: 175px;
>>>>>>> 3ce1bf48
}<|MERGE_RESOLUTION|>--- conflicted
+++ resolved
@@ -3223,7 +3223,6 @@
   margin-bottom: 10px;
 }
 
-<<<<<<< HEAD
 .oppia-rte-component-container {
   position: relative;
 }
@@ -3240,7 +3239,8 @@
   margin-top: 15px;
   outline: 1px solid gray;
   padding: 8px;
-=======
+}
+
 /* New Splash page */
 
 .oppia-splash-section-one {
@@ -4172,5 +4172,4 @@
 .oppia-save-exploration-wide-modal .legend-graph {
   right: -25px;
   top: 175px;
->>>>>>> 3ce1bf48
 }
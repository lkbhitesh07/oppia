# coding: utf-8
#
# Copyright 2014 The Oppia Authors. All Rights Reserved.
#
# Licensed under the Apache License, Version 2.0 (the "License");
# you may not use this file except in compliance with the License.
# You may obtain a copy of the License at
#
#      http://www.apache.org/licenses/LICENSE-2.0
#
# Unless required by applicable law or agreed to in writing, software
# distributed under the License is distributed on an "AS-IS" BASIS,
# WITHOUT WARRANTIES OR CONDITIONS OF ANY KIND, either express or implied.
# See the License for the specific language governing permissions and
# limitations under the License.

"""Domain objects for configuration properties."""

from __future__ import annotations

from core import schema_utils
from core.constants import constants
from core.domain import change_domain

from typing import (
    Any, Dict, List, Literal, Optional, Sequence, TypedDict, Union, overload
)

from core.domain import caching_services  # pylint: disable=invalid-import-from # isort:skip
from core.platform import models  # pylint: disable=invalid-import-from # isort:skip

# TODO(#14537): Refactor this file and remove imports marked
# with 'invalid-import-from'.


MYPY = False
if MYPY: # pragma: no cover
    from mypy_imports import config_models
    from mypy_imports import suggestion_models

(config_models, suggestion_models,) = models.Registry.import_models(
    [models.Names.CONFIG, models.Names.SUGGESTION])

AllowedDefaultValueTypes = Union[
    str,
    bool,
    float,
    Dict[str, str],
    List[str],
    List[Dict[str, Sequence[str]]],
    List[Dict[str, str]]
]


class ConfigPropertySchemaDict(TypedDict):
    """Type representing the config property's schema dictionary."""

    # Here we use type Any because the general structure of schemas are like
    # {string : (string, dict, list[dict], variables defined in other modules)}.
    schema: Dict[str, Any]
    description: str
    value: AllowedDefaultValueTypes


CMD_CHANGE_PROPERTY_VALUE = 'change_property_value'

LIST_OF_FEATURED_TRANSLATION_LANGUAGES_DICTS_SCHEMA = {
    'type': schema_utils.SCHEMA_TYPE_LIST,
    'items': {
        'type': schema_utils.SCHEMA_TYPE_DICT,
        'properties': [{
            'name': 'language_code',
            'schema': {
                'type': schema_utils.SCHEMA_TYPE_UNICODE,
                'validators': [{
                    'id': 'is_supported_audio_language_code',
                }]
            },
        }, {
            'name': 'explanation',
            'schema': {
                'type': schema_utils.SCHEMA_TYPE_UNICODE
            }
        }]
    }
}

SET_OF_STRINGS_SCHEMA = {
    'type': schema_utils.SCHEMA_TYPE_LIST,
    'items': {
        'type': schema_utils.SCHEMA_TYPE_UNICODE,
    },
    'validators': [{
        'id': 'is_uniquified',
    }],
}

SET_OF_CLASSROOM_DICTS_SCHEMA = {
    'type': schema_utils.SCHEMA_TYPE_LIST,
    'items': {
        'type': schema_utils.SCHEMA_TYPE_DICT,
        'properties': [{
            'name': 'name',
            'schema': {
                'type': schema_utils.SCHEMA_TYPE_UNICODE
            }
        }, {
            'name': 'url_fragment',
            'schema': {
                'type': schema_utils.SCHEMA_TYPE_UNICODE,
                'validators': [{
                    'id': 'is_url_fragment',
                }, {
                    'id': 'has_length_at_most',
                    'max_value': constants.MAX_CHARS_IN_CLASSROOM_URL_FRAGMENT
                }]
            },
        }, {
            'name': 'course_details',
            'schema': {
                'type': schema_utils.SCHEMA_TYPE_UNICODE,
                'ui_config': {
                    'rows': 8,
                }
            }
        }, {
            'name': 'topic_list_intro',
            'schema': {
                'type': schema_utils.SCHEMA_TYPE_UNICODE,
                'ui_config': {
                    'rows': 5,
                }
            }
        }, {
            'name': 'topic_ids',
            'schema': {
                'type': schema_utils.SCHEMA_TYPE_LIST,
                'items': {
                    'type': schema_utils.SCHEMA_TYPE_UNICODE,
                },
                'validators': [{
                    'id': 'is_uniquified',
                }]
            }
        }]
    }
}

BOOL_SCHEMA = {
    'type': schema_utils.SCHEMA_TYPE_BOOL
}

FLOAT_SCHEMA = {
    'type': schema_utils.SCHEMA_TYPE_FLOAT
}

INT_SCHEMA = {
    'type': schema_utils.SCHEMA_TYPE_INT
}

POSITIVE_INT_SCHEMA = {
    'type': schema_utils.SCHEMA_TYPE_CUSTOM,
    'obj_type': 'PositiveInt'
}


class ConfigPropertyChange(change_domain.BaseChange):
    """Domain object for changes made to a config property object.

    The allowed commands, together with the attributes:
        - 'change_property_value' (with new_value)
    """

    ALLOWED_COMMANDS = [{
        'name': CMD_CHANGE_PROPERTY_VALUE,
        'required_attribute_names': ['new_value'],
        'optional_attribute_names': [],
        'user_id_attribute_names': [],
        'allowed_values': {},
        'deprecated_values': {}
    }]


class ChangePropertyValueCmd(ConfigPropertyChange):
    """Class representing the ConfigPropertyChange's
    CMD_CHANGE_PROPERTY_VALUE command.
    """

    new_value: str


class ConfigProperty:
    """A property with a name and a default value.

    NOTE TO DEVELOPERS: These config properties are deprecated. Do not reuse
    these names:
    - about_page_youtube_video_id.
    - admin_email_address.
    - admin_ids.
    - admin_usernames.
    - allow_yaml_file_upload.
    - always_ask_learners_for_answer_details.
    - banned_usernames.
    - banner_alt_text.
    - before_end_body_tag_hook.
    - before_end_head_tag_hook.
    - batch_index_for_mailchimp
    - carousel_slides_config.
    - checkpoints_feature_is_enabled.
    - classroom_page_is_accessible.
    - classroom_promos_are_enabled.
    - collection_editor_whitelist.
    - contact_email_address.
    - contribute_gallery_page_announcement.
    - contributor_dashboard_is_enabled.
    - default_twitter_share_message_editor.
    - disabled_explorations.
    - editor_page_announcement.
    - editor_prerequisites_agreement.
    - embedded_google_group_url.
    - featured_translation_languages.
    - full_site_url.
    - high_bounce_rate_task_minimum_exploration_starts.
    - high_bounce_rate_task_state_bounce_rate_creation_threshold.
    - high_bounce_rate_task_state_bounce_rate_obsoletion_threshold.
    - is_improvements_tab_enabled.
    - learner_groups_are_enabled.
    - list_of_default_tags_for_blog_post.
    - max_number_of_explorations_in_math_svgs_batch.
    - max_number_of_svgs_in_math_svgs_batch.
    - moderator_ids.
    - moderator_request_forum_url.
    - moderator_usernames.
    - promo_bar_enabled.
    - promo_bar_message.
    - publicize_exploration_email_html_body.
    - sharing_options.
    - sharing_options_twitter_text.
    - sidebar_menu_additional_links.
    - site_forum_url.
    - social_media_buttons.
    - splash_page_exploration_id.
    - splash_page_exploration_version.
    - splash_page_youtube_video_id.
    - ssl_challenge_responses.
    - vmid_shared_secret_key_mapping.
    - whitelisted_email_senders.
    - whitelisted_exploration_ids_for_playthroughs.
    """

    # Here we use type Any because the general structure of schemas are like
    # {string : (string, dict, list[dict], variables defined in other modules)}.
    # So, Any type has to be used in constructor for the type of schema.
    def __init__(
        self,
        name: str,
        schema: Dict[str, Any],
        description: str,
        default_value: AllowedDefaultValueTypes
    ) -> None:
        if Registry.get_config_property(name):
            raise Exception('Property with name %s already exists' % name)

        self._name = name
        self._schema = schema
        self._description = description
        self._default_value = self.normalize(default_value)

        Registry.init_config_property(self.name, self)

    @property
    def name(self) -> str:
        """Returns the name of the configuration property."""

        return self._name

    # Here we use type Any because this function returns general structured
    # schemas whose values can vary from int to complex Dicts.
    @property
    def schema(self) -> Dict[str, Any]:
        """Returns the schema of the configuration property."""

        return self._schema

    @property
    def description(self) -> str:
        """Returns the description of the configuration property."""

        return self._description

    @property
    def default_value(self) -> AllowedDefaultValueTypes:
        """Returns the default value of the configuration property."""

        return self._default_value

    # Here we use type Any because this function returns latest value of
    # configuration property from memcache, datastore, or default value.
    # so, if function returns datastore's value it should return Any.
    @property
    def value(self) -> Any:
        """Get the latest value from memcache, datastore, or use default."""

        memcached_items = caching_services.get_multi(
            caching_services.CACHE_NAMESPACE_CONFIG, None, [self.name])
        if self.name in memcached_items:
            return memcached_items[self.name]

        datastore_item = config_models.ConfigPropertyModel.get(
            self.name, strict=False)
        if datastore_item is not None:
            caching_services.set_multi(
                caching_services.CACHE_NAMESPACE_CONFIG, None,
                {
                    datastore_item.id: datastore_item.value
                })
            return datastore_item.value

        return self.default_value

    def set_value(
        self, committer_id: str, raw_value: Union[str, List[str]]
    ) -> None:
        """Sets the value of the property. In general, this should not be
        called directly -- use config_services.set_property() instead.
        """
        value = self.normalize(raw_value)

        # Set value in datastore.
        model_instance = config_models.ConfigPropertyModel.get(
            self.name, strict=False)
        if model_instance is None:
            model_instance = config_models.ConfigPropertyModel(
                id=self.name)
        model_instance.value = value
        model_instance.commit(
            committer_id, [{
                'cmd': CMD_CHANGE_PROPERTY_VALUE,
                'new_value': value
            }])

        # Set value in memcache.
        caching_services.set_multi(
            caching_services.CACHE_NAMESPACE_CONFIG, None,
            {
                model_instance.id: model_instance.value
            })

    def normalize(
        self, value: AllowedDefaultValueTypes
    ) -> AllowedDefaultValueTypes:
        """Validates the given object using the schema and normalizes if
        necessary.

        Args:
            value: str. The value of the configuration property.

        Returns:
            instance. The normalized object.
        """
        email_validators = [{'id': 'does_not_contain_email'}]
        normalized_value: AllowedDefaultValueTypes = (
            schema_utils.normalize_against_schema(
                value, self._schema, global_validators=email_validators
            )
        )
        return normalized_value


class Registry:
    """Registry of all configuration properties."""

    # The keys of _config_registry are the property names, and the values are
    # ConfigProperty instances.
    _config_registry: Dict[str, ConfigProperty] = {}

    @classmethod
    def init_config_property(cls, name: str, instance: ConfigProperty) -> None:
        """Initializes _config_registry with keys as the property names and
        values as instances of the specified property.

        Args:
            name: str. The name of the configuration property.
            instance: *. The instance of the configuration property.
        """
        cls._config_registry[name] = instance

    @overload
    @classmethod
    def get_config_property(
        cls, name: str
    ) -> Optional[ConfigProperty]: ...

    @overload
    @classmethod
    def get_config_property(
        cls, name: str, *, strict: Literal[True]
    ) -> ConfigProperty: ...

    @overload
    @classmethod
    def get_config_property(
        cls, name: str, *, strict: Literal[False]
    ) -> Optional[ConfigProperty]: ...

    @classmethod
    def get_config_property(
        cls, name: str, strict: bool = False
    ) -> Optional[ConfigProperty]:
        """Returns the instance of the specified name of the configuration
        property.

        Args:
            name: str. The name of the configuration property.
            strict: bool. Whether to fail noisily if no config property exist.

        Returns:
            instance. The instance of the specified configuration property.

        Raises:
            Exception. No config property exist for the given property name.
        """
        config_property = cls._config_registry.get(name)
        if strict and config_property is None:
            raise Exception(
                'No config property exists for the given property name: %s'
                % name
            )
        return config_property

    @classmethod
    def get_config_property_schemas(cls) -> Dict[str, ConfigPropertySchemaDict]:
        """Return a dict of editable config property schemas.

        The keys of the dict are config property names. The values are dicts
        with the following keys: schema, description, value.
        """
        schemas_dict: Dict[str, ConfigPropertySchemaDict] = {}

        for (property_name, instance) in cls._config_registry.items():
            schemas_dict[property_name] = {
                'schema': instance.schema,
                'description': instance.description,
                'value': instance.value
            }

        return schemas_dict

    @classmethod
    def get_all_config_property_names(cls) -> List[str]:
        """Return a list of all the config property names.

        Returns:
            list. The list of all config property names.
        """
        return list(cls._config_registry)


# Add classroom name to SEARCH_DROPDOWN_CLASSROOMS in constants.ts file
# to add that classroom to learner group syllabus filter whenever a new
# classroom is added.
CLASSROOM_PAGES_DATA = ConfigProperty(
    'classroom_pages_data', SET_OF_CLASSROOM_DICTS_SCHEMA,
    'The details for each classroom page.', [{
        'name': 'math',
        'url_fragment': 'math',
        'topic_ids': [],
        'course_details': '',
        'topic_list_intro': ''
    }]
)

RECORD_PLAYTHROUGH_PROBABILITY = ConfigProperty(
    'record_playthrough_probability', FLOAT_SCHEMA,
    'The probability of recording playthroughs', 0.2)

<<<<<<< HEAD
# TODO(#15682): Implement user checkpoints feature flag using feature-gating
# service.
CHECKPOINTS_FEATURE_IS_ENABLED = ConfigProperty(
    'checkpoints_feature_is_enabled', BOOL_SCHEMA,
    'Enable checkpoints feature.', False)

CLASSROOM_PROMOS_ARE_ENABLED = ConfigProperty(
    'classroom_promos_are_enabled', BOOL_SCHEMA,
    'Show classroom promos.', False)

BATCH_INDEX_FOR_MAILCHIMP = ConfigProperty(
    'batch_index_for_mailchimp', INT_SCHEMA,
    'Index of batch to populate mailchimp database.', 0)

MAX_NUMBER_OF_SVGS_IN_MATH_SVGS_BATCH = ConfigProperty(
    'max_number_of_svgs_in_math_svgs_batch',
    INT_SCHEMA,
    'The maximum number of Math SVGs that can be send in a batch of math rich '
    'text svgs.',
    25)

MAX_NUMBER_OF_EXPLORATIONS_IN_MATH_SVGS_BATCH = ConfigProperty(
    'max_number_of_explorations_in_math_svgs_batch',
    INT_SCHEMA,
    'The maximum number of explorations that can be send in a batch of math '
    'rich text svgs.',
    2)

=======
>>>>>>> 9b02f127
MAX_NUMBER_OF_TAGS_ASSIGNED_TO_BLOG_POST = ConfigProperty(
    'max_number_of_tags_assigned_to_blog_post',
    POSITIVE_INT_SCHEMA,
    'The maximum number of tags that can be selected to categorize the blog'
    ' post',
    10
)

CONTRIBUTOR_DASHBOARD_REVIEWER_EMAILS_IS_ENABLED = ConfigProperty(
    'contributor_dashboard_reviewer_emails_is_enabled', BOOL_SCHEMA,
    (
        'Enable sending Contributor Dashboard reviewers email notifications '
        'about suggestions that need review. The default value is false.'
    ), False)

ENABLE_ADMIN_NOTIFICATIONS_FOR_SUGGESTIONS_NEEDING_REVIEW = ConfigProperty(
    'notify_admins_suggestions_waiting_too_long_is_enabled', BOOL_SCHEMA,
    (
        'Enable sending admins email notifications if there are Contributor '
        'Dashboard suggestions that have been waiting for a review for more '
        'than %s days. The default value is false.' % (
            suggestion_models.SUGGESTION_REVIEW_WAIT_TIME_THRESHOLD_IN_DAYS)
    ), False)

ENABLE_ADMIN_NOTIFICATIONS_FOR_REVIEWER_SHORTAGE = ConfigProperty(
    'enable_admin_notifications_for_reviewer_shortage', BOOL_SCHEMA,
    (
        'Enable sending admins email notifications if Contributor Dashboard '
        'reviewers are needed in specific suggestion types. The default value '
        'is false.'
    ), False)

MAX_NUMBER_OF_SUGGESTIONS_PER_REVIEWER = ConfigProperty(
    'max_number_of_suggestions_per_reviewer',
    INT_SCHEMA,
    'The maximum number of Contributor Dashboard suggestions per reviewer. If '
    'the number of suggestions per reviewer surpasses this maximum, for any '
    'given suggestion type on the dashboard, the admins are notified by email.',
    5)<|MERGE_RESOLUTION|>--- conflicted
+++ resolved
@@ -474,37 +474,6 @@
     'record_playthrough_probability', FLOAT_SCHEMA,
     'The probability of recording playthroughs', 0.2)
 
-<<<<<<< HEAD
-# TODO(#15682): Implement user checkpoints feature flag using feature-gating
-# service.
-CHECKPOINTS_FEATURE_IS_ENABLED = ConfigProperty(
-    'checkpoints_feature_is_enabled', BOOL_SCHEMA,
-    'Enable checkpoints feature.', False)
-
-CLASSROOM_PROMOS_ARE_ENABLED = ConfigProperty(
-    'classroom_promos_are_enabled', BOOL_SCHEMA,
-    'Show classroom promos.', False)
-
-BATCH_INDEX_FOR_MAILCHIMP = ConfigProperty(
-    'batch_index_for_mailchimp', INT_SCHEMA,
-    'Index of batch to populate mailchimp database.', 0)
-
-MAX_NUMBER_OF_SVGS_IN_MATH_SVGS_BATCH = ConfigProperty(
-    'max_number_of_svgs_in_math_svgs_batch',
-    INT_SCHEMA,
-    'The maximum number of Math SVGs that can be send in a batch of math rich '
-    'text svgs.',
-    25)
-
-MAX_NUMBER_OF_EXPLORATIONS_IN_MATH_SVGS_BATCH = ConfigProperty(
-    'max_number_of_explorations_in_math_svgs_batch',
-    INT_SCHEMA,
-    'The maximum number of explorations that can be send in a batch of math '
-    'rich text svgs.',
-    2)
-
-=======
->>>>>>> 9b02f127
 MAX_NUMBER_OF_TAGS_ASSIGNED_TO_BLOG_POST = ConfigProperty(
     'max_number_of_tags_assigned_to_blog_post',
     POSITIVE_INT_SCHEMA,

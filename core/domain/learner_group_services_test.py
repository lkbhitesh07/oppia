# coding: utf-8
#
# Copyright 2022 The Oppia Authors. All Rights Reserved.
#
# Licensed under the Apache License, Version 2.0 (the "License");
# you may not use this file except in compliance with the License.
# You may obtain a copy of the License at
#
#      http://www.apache.org/licenses/LICENSE-2.0
#
# Unless required by applicable law or agreed to in writing, software
# distributed under the License is distributed on an "AS-IS" BASIS,
# WITHOUT WARRANTIES OR CONDITIONS OF ANY KIND, either express or implied.
# See the License for the specific language governing permissions and
# limitations under the License.

"""Tests for the learner group services."""

from __future__ import annotations

from core.constants import constants
from core.domain import learner_group_fetchers
from core.domain import learner_group_services
from core.domain import platform_parameter_domain as param_domain
from core.domain import platform_parameter_registry as registry
from core.domain import topic_domain
from core.domain import topic_services
from core.platform import models
from core.tests import test_utils

MYPY = False
if MYPY: # pragma: no cover
    from mypy_imports import user_models

(user_models,) = models.Registry.import_models([models.Names.USER])


class LearnerGroupServicesUnitTests(test_utils.GenericTestBase):
    """Tests for skill fetchers."""

    FACILITATOR_ID = 'facilitator_user_1'
    LEARNER_ID = 'learner_user_1'
    TOPIC_ID_0 = 'topic_id_0'
    TOPIC_ID_1 = 'topic_id_1'
    STORY_ID_0 = 'story_id_0'
    STORY_ID_1 = 'story_id_1'
    STORY_ID_2 = 'story_id_2'

    def setUp(self) -> None:
        super().setUp()
        self.signup(
            self.CURRICULUM_ADMIN_EMAIL, self.CURRICULUM_ADMIN_USERNAME)
        self.admin_id = self.get_user_id_from_email(
            self.CURRICULUM_ADMIN_EMAIL)
        self.set_curriculum_admins([self.CURRICULUM_ADMIN_USERNAME])

        self.LEARNER_GROUP_ID = (
            learner_group_fetchers.get_new_learner_group_id()
        )
        self.LEARNER_GROUP_ID_2 = (
            learner_group_fetchers.get_new_learner_group_id()
        )

        self.learner_group = learner_group_services.create_learner_group(
            self.LEARNER_GROUP_ID, 'Learner Group Name', 'Description',
            [self.FACILITATOR_ID], [self.LEARNER_ID], ['subtopic_id_1'],
            ['story_id_1'])
        self.learner_group_2 = learner_group_services.create_learner_group(
            self.LEARNER_GROUP_ID_2, 'Learner Group 2', 'Description 2',
            [self.FACILITATOR_ID], [self.LEARNER_ID], ['subtopic_id_1'],
            ['story_id_1'])

        # Set up topics, subtopics and stories for learner group syllabus.
        topic = topic_domain.Topic.create_default_topic(
            self.TOPIC_ID_0, 'Place Values', 'abbrev', 'description', 'fragm')
        topic.thumbnail_filename = 'thumbnail.svg'
        topic.thumbnail_bg_color = '#C6DCDA'
        topic.subtopics = [
            topic_domain.Subtopic(
                1, 'Naming Numbers', ['skill_id_1'], 'image.svg',
                constants.ALLOWED_THUMBNAIL_BG_COLORS['subtopic'][0], 21131,
                'dummy-subtopic-url')]
        topic.next_subtopic_id = 2
        topic.skill_ids_for_diagnostic_test = ['skill_id_1']
        topic_services.save_new_topic(self.admin_id, topic)
        self.save_new_story(
            self.STORY_ID_0, self.admin_id, self.TOPIC_ID_0,
            'Story test 0')
        topic_services.add_canonical_story(
            self.admin_id, self.TOPIC_ID_0, self.STORY_ID_0)

        # Publish the topic and its stories.
        topic_services.publish_topic(self.TOPIC_ID_0, self.admin_id)
        topic_services.publish_story(
            self.TOPIC_ID_0, self.STORY_ID_0, self.admin_id)

        # Create another topic.
        topic = topic_domain.Topic.create_default_topic(
            self.TOPIC_ID_1, 'Negative Numbers', 'abbrev-one',
            'description 1', 'fragm')
        topic.thumbnail_filename = 'thumbnail.svg'
        topic.thumbnail_bg_color = '#C6DCDA'
        topic.subtopics = [
            topic_domain.Subtopic(
                1, 'Intro to negative numbers', ['skill_id_1'], 'image.svg',
                constants.ALLOWED_THUMBNAIL_BG_COLORS['subtopic'][0], 21131,
                'dummy-subtopic-url-one')]
        topic.next_subtopic_id = 2
        topic.skill_ids_for_diagnostic_test = ['skill_id_1']

        topic_services.save_new_topic(self.admin_id, topic)
        self.save_new_story(
            self.STORY_ID_1, self.admin_id, self.TOPIC_ID_1,
            'Story test 1')
        topic_services.add_canonical_story(
            self.admin_id, self.TOPIC_ID_1, self.STORY_ID_1)

        # Publish the topic and its stories.
        topic_services.publish_topic(self.TOPIC_ID_1, self.admin_id)
        topic_services.publish_story(
            self.TOPIC_ID_1, self.STORY_ID_1, self.admin_id)

    def test_create_learner_group(self) -> None:
        self.assertIsNotNone(self.learner_group)
        self.assertEqual(self.learner_group.group_id, self.LEARNER_GROUP_ID)
        self.assertEqual(self.learner_group.title, 'Learner Group Name')
        self.assertEqual(self.learner_group.description, 'Description')
        self.assertEqual(
            self.learner_group.facilitator_user_ids, [self.FACILITATOR_ID])
        self.assertEqual(
            self.learner_group.invited_learner_user_ids, [self.LEARNER_ID])
        self.assertEqual(
            self.learner_group.subtopic_page_ids, ['subtopic_id_1'])
        self.assertEqual(self.learner_group.story_ids, ['story_id_1'])

    def test_is_learner_group_feature_enabled(self) -> None:
        registry.Registry.update_platform_parameter(
            'learner_groups_are_enabled', self.admin_id, 'edit rules',
            [
                param_domain.PlatformParameterRule.from_dict({
                    'filters': [
                        {
                            'type': 'server_mode',
                            'conditions': [
                                ['=', param_domain.ServerMode.DEV.value]
                            ]
                        }
                    ],
                    'value_when_matched': True
                })
<<<<<<< HEAD
            ]
=======
            ],
            False
>>>>>>> 9b02f127
        )
        self.assertTrue(
            learner_group_services.is_learner_group_feature_enabled())

        registry.Registry.update_platform_parameter(
            'learner_groups_are_enabled', self.admin_id, 'edit rules',
            [
                param_domain.PlatformParameterRule.from_dict({
                    'filters': [
                        {
                            'type': 'server_mode',
                            'conditions': [
                                ['=', param_domain.ServerMode.DEV.value]
                            ]
                        }
                    ],
                    'value_when_matched': False
                })
<<<<<<< HEAD
            ]
=======
            ],
            False
>>>>>>> 9b02f127
        )
        self.assertFalse(
            learner_group_services.is_learner_group_feature_enabled())

    def test_update_learner_group(self) -> None:
        updated_group = learner_group_services.update_learner_group(
            self.LEARNER_GROUP_ID, 'Updated Group Name', 'Updated Description',
            [self.FACILITATOR_ID], [], ['new_learner_id'],
            ['subtopic_id_1', 'subtopic_id_2'], ['story_id_1', 'story_id_2'])

        self.assertIsNotNone(updated_group)
        self.assertEqual(updated_group.group_id, self.LEARNER_GROUP_ID)
        self.assertEqual(updated_group.title, 'Updated Group Name')
        self.assertEqual(updated_group.description, 'Updated Description')
        self.assertEqual(
            updated_group.facilitator_user_ids, [self.FACILITATOR_ID]
        )
        self.assertEqual(
            updated_group.invited_learner_user_ids, ['new_learner_id']
        )
        self.assertEqual(
            updated_group.subtopic_page_ids,
            ['subtopic_id_1', 'subtopic_id_2']
        )
        self.assertEqual(updated_group.story_ids, ['story_id_1', 'story_id_2'])

    def test_is_user_facilitator(self) -> None:
        self.assertTrue(
            learner_group_services.is_user_facilitator(
                self.FACILITATOR_ID, self.LEARNER_GROUP_ID))

        self.assertFalse(
            learner_group_services.is_user_facilitator(
                self.LEARNER_ID, self.LEARNER_GROUP_ID))

    def test_is_user_learner(self) -> None:
        self.assertFalse(
            learner_group_services.is_user_learner(
                self.FACILITATOR_ID, self.LEARNER_GROUP_ID))
        self.assertFalse(
            learner_group_services.is_user_learner(
                self.LEARNER_ID, self.LEARNER_GROUP_ID))

        learner_group_services.add_learner_to_learner_group(
            self.LEARNER_GROUP_ID, self.LEARNER_ID, True)

        self.assertTrue(
            learner_group_services.is_user_learner(
                self.LEARNER_ID, self.LEARNER_GROUP_ID))

    def test_get_matching_syllabus_to_add_with_default_filters(self) -> None:
        # Test 1: Default filters with topic name matching.
        matching_syllabus = (
            learner_group_services.get_matching_learner_group_syllabus_to_add(
                self.LEARNER_GROUP_ID, 'Place', 'All',
                'All', constants.DEFAULT_LANGUAGE_CODE
            )
        )
        story_summary_dicts = matching_syllabus['story_summary_dicts']
        self.assertEqual(len(story_summary_dicts), 1)
        self.assertEqual(story_summary_dicts[0]['id'], self.STORY_ID_0)
        self.assertEqual(story_summary_dicts[0]['title'], 'Story test 0')

        subtopic_summary_dicts = matching_syllabus['subtopic_summary_dicts']
        self.assertEqual(len(subtopic_summary_dicts), 1)
        self.assertEqual(subtopic_summary_dicts[0]['subtopic_id'], 1)
        self.assertEqual(
            subtopic_summary_dicts[0]['subtopic_title'], 'Naming Numbers')

    def test_get_syllabus_to_add_with_matching_subtopic_name(self) -> None:
        # Test 2: Skill type filter with subtopic name matching.
        matching_syllabus = (
            learner_group_services.get_matching_learner_group_syllabus_to_add(
                self.LEARNER_GROUP_ID, 'Naming', 'Skill',
                'All', constants.DEFAULT_LANGUAGE_CODE
            )
        )

        story_summary_dicts = matching_syllabus['story_summary_dicts']
        self.assertEqual(len(story_summary_dicts), 0)

        subtopic_summary_dicts = matching_syllabus['subtopic_summary_dicts']
        self.assertEqual(len(subtopic_summary_dicts), 1)
        self.assertEqual(subtopic_summary_dicts[0]['subtopic_id'], 1)
        self.assertEqual(subtopic_summary_dicts[0][
            'subtopic_title'], 'Naming Numbers')

    def test_get_syllabus_to_add_with_matching_story_name(self) -> None:
        # Test 3: Story type filter with story name matching.
        matching_syllabus = (
            learner_group_services.get_matching_learner_group_syllabus_to_add(
                self.LEARNER_GROUP_ID, 'Story test', 'Story',
                'All', constants.DEFAULT_LANGUAGE_CODE
            )
        )
        # Story test 1 is already part of the group syllabus
        # so it should not be returned in the filtered syllabus.
        story_summary_dicts = matching_syllabus['story_summary_dicts']
        self.assertEqual(len(story_summary_dicts), 1)
        self.assertEqual(story_summary_dicts[0]['id'], self.STORY_ID_0)
        self.assertEqual(story_summary_dicts[0]['title'], 'Story test 0')

        subtopic_summary_dicts = (
                matching_syllabus['subtopic_summary_dicts']
            )
        self.assertEqual(len(subtopic_summary_dicts), 0)

    def test_get_matching_syllabus_to_add_with_classroom_filter(self) -> None:
        # Test 4: Classroom name filter.
        matching_syllabus = (
            learner_group_services.get_matching_learner_group_syllabus_to_add(
                self.LEARNER_GROUP_ID, 'Place', 'All',
                'math', constants.DEFAULT_LANGUAGE_CODE
            )
        )
        # No stories or subtopics are returned as the topics were not added
        # to the classroom.
        story_summary_dicts = matching_syllabus['story_summary_dicts']
        self.assertEqual(len(story_summary_dicts), 0)

        subtopic_summary_dicts = matching_syllabus['subtopic_summary_dicts']
        self.assertEqual(len(subtopic_summary_dicts), 0)

    def test_get_matching_syllabus_to_add_with_language_filter(self) -> None:
        # Test 5: Language filter.
        matching_syllabus = (
            learner_group_services.get_matching_learner_group_syllabus_to_add(
                self.LEARNER_GROUP_ID, 'Place', 'All', 'All', 'pt-br'
            )
        )
        # No stories or subtopics are returned as the topics are all
        # of default language.
        story_summary_dicts = matching_syllabus['story_summary_dicts']
        self.assertEqual(len(story_summary_dicts), 0)

        subtopic_summary_dicts = matching_syllabus['subtopic_summary_dicts']
        self.assertEqual(len(subtopic_summary_dicts), 0)

    def test_add_learner_to_learner_group(self) -> None:
        # Test for invited learner.
        learner_grp = learner_group_fetchers.get_learner_group_by_id(
            self.LEARNER_GROUP_ID)
        # Ruling out the possibility of None for mypy type checking.
        assert learner_grp is not None

        learner_grps_user_model = user_models.LearnerGroupsUserModel.get(
            self.LEARNER_ID, strict=True)
        self.assertEqual(
            learner_grp.invited_learner_user_ids, [self.LEARNER_ID])
        self.assertEqual(
            learner_grp.learner_user_ids, [])
        self.assertEqual(
            learner_grps_user_model.learner_groups_user_details, [])

        learner_group_services.add_learner_to_learner_group(
            self.LEARNER_GROUP_ID, self.LEARNER_ID, True)

        learner_grp = learner_group_fetchers.get_learner_group_by_id(
            self.LEARNER_GROUP_ID)
        # Ruling out the possibility of None for mypy type checking.
        assert learner_grp is not None

        learner_grps_user_model = user_models.LearnerGroupsUserModel.get(
            self.LEARNER_ID, strict=True)

        self.assertEqual(
            learner_grp.invited_learner_user_ids, [])
        self.assertEqual(
            learner_grp.learner_user_ids, [self.LEARNER_ID])
        self.assertEqual(
            learner_grps_user_model.learner_groups_user_details,
            [
                {
                    'group_id': self.LEARNER_GROUP_ID,
                    'progress_sharing_is_turned_on': True
                }
            ]
        )

        # Test for univited learner.
        with self.assertRaisesRegex(
            Exception,
            'Learner was not invited to join the learner group.'
        ):
            learner_group_services.add_learner_to_learner_group(
                self.LEARNER_GROUP_ID, 'uninvited_learner_id', False)

    def test_remove_learner_group(self) -> None:
        # Ruling out the possibility of None for mypy type checking.
        assert self.LEARNER_GROUP_ID is not None

        self.assertIsNotNone(
            learner_group_fetchers.get_learner_group_by_id(
                self.LEARNER_GROUP_ID))

        learner_group_services.remove_learner_group(self.LEARNER_GROUP_ID)

        self.assertIsNone(
            learner_group_fetchers.get_learner_group_by_id(
                self.LEARNER_GROUP_ID))

    def test_remove_invited_learners_from_learner_group(self) -> None:
        # Ruling out the possibility of None for mypy type checking.
        assert self.LEARNER_GROUP_ID is not None

        user_model = user_models.LearnerGroupsUserModel.get(
            self.LEARNER_ID, strict=True)
        self.assertEqual(
            user_model.invited_to_learner_groups_ids,
            [self.LEARNER_GROUP_ID, self.LEARNER_GROUP_ID_2])

        learner_group_services.invite_learners_to_learner_group(
            'group_id_2', [self.LEARNER_ID])

        user_model = user_models.LearnerGroupsUserModel.get(
            self.LEARNER_ID, strict=True)
        self.assertEqual(
            user_model.invited_to_learner_groups_ids,
            [self.LEARNER_GROUP_ID, self.LEARNER_GROUP_ID_2, 'group_id_2'])

        learner_group_services.remove_invited_learners_from_learner_group(
            self.LEARNER_GROUP_ID, [self.LEARNER_ID], True)

        user_model = user_models.LearnerGroupsUserModel.get(
            self.LEARNER_ID, strict=True)
        self.assertEqual(
            user_model.invited_to_learner_groups_ids,
            [self.LEARNER_GROUP_ID_2, 'group_id_2'])

    def test_invite_learners_to_learner_group(self) -> None:
        # Ruling out the possibility of None for mypy type checking.
        assert self.LEARNER_GROUP_ID is not None

        new_learner_id = 'new_learner_id'
        user_model_1 = user_models.LearnerGroupsUserModel.get(
            self.LEARNER_ID, strict=True)
        self.assertEqual(
            user_model_1.invited_to_learner_groups_ids,
            [self.LEARNER_GROUP_ID, self.LEARNER_GROUP_ID_2])
        user_model_2 = user_models.LearnerGroupsUserModel.get(
            new_learner_id, strict=False)
        self.assertIsNone(user_model_2)

        learner_group_services.invite_learners_to_learner_group(
            'group_id_2', [self.LEARNER_ID, new_learner_id])

        user_model_1 = user_models.LearnerGroupsUserModel.get(
            self.LEARNER_ID, strict=True)
        self.assertEqual(
            user_model_1.invited_to_learner_groups_ids,
            [self.LEARNER_GROUP_ID, self.LEARNER_GROUP_ID_2, 'group_id_2'])

        user_model_2 = user_models.LearnerGroupsUserModel.get(
            new_learner_id, strict=True)
        self.assertEqual(
            user_model_2.invited_to_learner_groups_ids,
            ['group_id_2'])

    def test_can_already_invited_user_be_invited_to_learner_group(
        self
    ) -> None:
        (is_valid_invite, error_message) = (
            learner_group_services.can_user_be_invited(
                self.LEARNER_ID, 'username1', self.LEARNER_GROUP_ID))
        self.assertFalse(is_valid_invite)
        self.assertEqual(
            error_message,
            'User with username username1 has been already invited to '
            'join the group'
        )

    def test_can_user_be_invited_to_a_new_learner_group(self) -> None:
        (is_valid_invite, error_message) = (
            learner_group_services.can_user_be_invited(
                self.LEARNER_ID, 'username1', ''))
        self.assertTrue(is_valid_invite)
        self.assertEqual(error_message, '')

    def test_can_facilitator_be_invited_to_learner_group(self) -> None:
        (is_valid_invite, error_message) = (
            learner_group_services.can_user_be_invited(
                self.FACILITATOR_ID, 'facilitator_name',
                self.LEARNER_GROUP_ID))
        self.assertFalse(is_valid_invite)
        self.assertEqual(
            error_message,
            'User with username facilitator_name is already a facilitator.'
        )

    def test_can_a_learner_be_invited_to_learner_group(self) -> None:
        learner_group_services.add_learner_to_learner_group(
            self.LEARNER_GROUP_ID, self.LEARNER_ID, True)
        (is_valid_invite, error_message) = (
            learner_group_services.can_user_be_invited(
                self.LEARNER_ID, 'username1', self.LEARNER_GROUP_ID))
        self.assertFalse(is_valid_invite)
        self.assertEqual(
            error_message,
            'User with username username1 is already a learner.'
        )

    def test_can_uninvolved_user_be_invited_to_learner_group(self) -> None:
        (is_valid_invite, error_message) = (
            learner_group_services.can_user_be_invited(
                'uninvolved_user_id', 'username2', self.LEARNER_GROUP_ID))
        self.assertTrue(is_valid_invite)
        self.assertEqual(error_message, '')

    def test_remove_learners_from_learner_group(self) -> None:
        learner_group_services.add_learner_to_learner_group(
            self.LEARNER_GROUP_ID, self.LEARNER_ID, True)

        self.learner_group = learner_group_services.update_learner_group(
            self.LEARNER_GROUP_ID, self.learner_group.title,
            self.learner_group.description,
            self.learner_group.facilitator_user_ids, [],
            ['learner2', 'learner3'], self.learner_group.subtopic_page_ids,
            self.learner_group.story_ids)
        learner_group_services.add_learner_to_learner_group(
            self.LEARNER_GROUP_ID, 'learner2', True)
        learner_group_services.add_learner_to_learner_group(
            self.LEARNER_GROUP_ID, 'learner3', False)

        learner_group = learner_group_fetchers.get_learner_group_by_id(
            self.LEARNER_GROUP_ID)
        # Ruling out the possibility of None for mypy type checking.
        assert learner_group is not None
        self.assertEqual(
            learner_group.learner_user_ids,
            ['learner2', 'learner3'])
        learner_group_services.remove_learners_from_learner_group(
            self.LEARNER_GROUP_ID, ['learner2', 'learner3'], True)

        learner_group = learner_group_fetchers.get_learner_group_by_id(
            self.LEARNER_GROUP_ID)
        # Ruling out the possibility of None for mypy type checking.
        assert learner_group is not None
        self.assertEqual(learner_group.learner_user_ids, [])

    def test_remove_subtopic_page_reference_from_learner_groups(self) -> None:
        self.learner_group = learner_group_services.update_learner_group(
            self.LEARNER_GROUP_ID, self.learner_group.title,
            self.learner_group.description,
            self.learner_group.facilitator_user_ids, [],
            [self.LEARNER_ID], ['topic1:2', 'topic1:1'],
            self.learner_group.story_ids)

        (
            learner_group_services
                .remove_subtopic_page_reference_from_learner_groups(
                    'topic1', 2
                )
        )

        learner_group = learner_group_fetchers.get_learner_group_by_id(
            self.LEARNER_GROUP_ID)
        # Ruling out the possibility of None for mypy type checking.
        assert learner_group is not None
        self.assertEqual(learner_group.subtopic_page_ids, ['topic1:1'])

    def test_remove_story_reference_from_learner_groups(self) -> None:
        self.learner_group = learner_group_services.update_learner_group(
            self.LEARNER_GROUP_ID, self.learner_group.title,
            self.learner_group.description,
            self.learner_group.facilitator_user_ids, [],
            [self.LEARNER_ID], ['topic1:2', 'topic1:1'],
            ['story_id1', 'story_id2'])

        learner_group_services.remove_story_reference_from_learner_groups(
            'story_id1')

        learner_group = learner_group_fetchers.get_learner_group_by_id(
            self.LEARNER_GROUP_ID)
        # Ruling out the possibility of None for mypy type checking.
        assert learner_group is not None
        self.assertEqual(learner_group.story_ids, ['story_id2'])

    def test_update_progress_sharing_permission(self) -> None:
        learner_group_services.add_learner_to_learner_group(
            self.LEARNER_GROUP_ID, self.LEARNER_ID, True)
        learner_group_services.add_learner_to_learner_group(
            self.LEARNER_GROUP_ID_2, self.LEARNER_ID, False)

        self.assertEqual(
            learner_group_fetchers.can_multi_learners_share_progress(
                [self.LEARNER_ID], self.LEARNER_GROUP_ID
            ), [True]
        )

        learner_group_services.update_progress_sharing_permission(
            self.LEARNER_ID, self.LEARNER_GROUP_ID, False)

        self.assertEqual(
            learner_group_fetchers.can_multi_learners_share_progress(
                [self.LEARNER_ID], self.LEARNER_GROUP_ID
            ), [False]
        )<|MERGE_RESOLUTION|>--- conflicted
+++ resolved
@@ -148,12 +148,8 @@
                     ],
                     'value_when_matched': True
                 })
-<<<<<<< HEAD
-            ]
-=======
             ],
             False
->>>>>>> 9b02f127
         )
         self.assertTrue(
             learner_group_services.is_learner_group_feature_enabled())
@@ -172,12 +168,8 @@
                     ],
                     'value_when_matched': False
                 })
-<<<<<<< HEAD
-            ]
-=======
             ],
             False
->>>>>>> 9b02f127
         )
         self.assertFalse(
             learner_group_services.is_learner_group_feature_enabled())

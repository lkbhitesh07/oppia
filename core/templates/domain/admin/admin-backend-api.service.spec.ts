--- conflicted
+++ resolved
@@ -115,10 +115,6 @@
     email_footer: 'fsdf',
     email_sender_name: 'Site Admin',
     enable_admin_notifications_for_reviewer_shortage: false,
-<<<<<<< HEAD
-    max_number_of_explorations_in_math_svgs_batch: 2,
-=======
->>>>>>> 9b02f127
     max_number_of_suggestions_per_reviewer: 5,
     notification_user_ids_for_failed_tasks: [],
     notify_admins_suggestions_waiting_too_long_is_enabled: false,

// Copyright 2020 The Oppia Authors. All Rights Reserved.
//
// Licensed under the Apache License, Version 2.0 (the "License");
// you may not use this file except in compliance with the License.
// You may obtain a copy of the License at
//
//      http://www.apache.org/licenses/LICENSE-2.0
//
// Unless required by applicable law or agreed to in writing, software
// distributed under the License is distributed on an "AS-IS" BASIS,
// WITHOUT WARRANTIES OR CONDITIONS OF ANY KIND, either express or implied.
// See the License for the specific language governing permissions and
// limitations under the License.

/**
 * @fileoverview Service for admin to update feature flag rules.
 */

import { HttpClient } from '@angular/common/http';
import { Injectable } from '@angular/core';
import { downgradeInjectable } from '@angular/upgrade/static';

import { AdminPageConstants } from
  'pages/admin-page/admin-page.constants';
import { FeatureFlagDomainConstants } from
<<<<<<< HEAD
  'domain/feature_flag/feature-flag-domain.constants';
=======
  'domain/feature-flag/feature-flag-domain.constants';
>>>>>>> 49985b8f
import { PlatformParameterDomainConstants } from
  'domain/platform_feature/platform-parameter-domain.constants';
import { PlatformParameterRule, PlatformParameterValue } from
  'domain/platform_feature/platform-parameter-rule.model';
import {
  FeatureFlag,
  FeatureFlagBackendDict
<<<<<<< HEAD
} from 'domain/feature_flag/feature-flag.model';
=======
} from 'domain/feature-flag/feature-flag.model';
>>>>>>> 49985b8f

export interface FeatureFlagsDicts {
  'feature_flags': FeatureFlagBackendDict[];
  'server_stage': string;
}

export interface FeatureFlagsResponse {
  featureFlags: FeatureFlag[];
  serverStage: string;
}

@Injectable({
  providedIn: 'root'
})
export class PlatformFeatureAdminBackendApiService {
  constructor(
    private http: HttpClient,
  ) {}

  async getFeatureFlags(): Promise<FeatureFlagsResponse> {
    return new Promise((resolve, reject) => {
      this.http.get<FeatureFlagsDicts>(
        FeatureFlagDomainConstants.FEATURE_FLAGS_URL
      ).toPromise().then(response => {
        resolve({
          featureFlags: response.feature_flags.map(
            dict => FeatureFlag.createFromBackendDict(
              dict)),
          serverStage: response.server_stage
        });
      }, errorResponse => {
        reject(errorResponse.error.error);
      });
    });
  }

  async updateFeatureFlag(
      name: string, forceEnableForAllUsers: boolean, rolloutPercentage: number,
      userGroupIds: string[]
  ):
      Promise<void> {
    await this.http.put(
      FeatureFlagDomainConstants.FEATURE_FLAGS_URL,
      {
        action: FeatureFlagDomainConstants.UPDATE_FEATURE_FLAG_ACTION,
<<<<<<< HEAD
        feature_name: name,
=======
        feature_flag_name: name,
>>>>>>> 49985b8f
        force_enable_for_all_users: forceEnableForAllUsers,
        rollout_percentage: rolloutPercentage,
        user_group_ids: userGroupIds
      }
    ).toPromise();
  }

  async updatePlatformParameter(
      name: string, message: string, newRules: PlatformParameterRule[],
      defaultValue: PlatformParameterValue
  ):
      Promise<void> {
    await this.http.post(
      AdminPageConstants.ADMIN_HANDLER_URL,
      {
        action: (
          PlatformParameterDomainConstants.
            UPDATE_PLATFORM_PARAMETER_RULES_ACTION),
        platform_param_name: name,
        commit_message: message,
        new_rules: newRules.map(rule => rule.toBackendDict()),
        // The default_value is being sent as a map in order to handle the
        // schema in the backend. The default value can be of type number,
        // string and boolean and to handle this part we are passing a map
        // so we can declare the schema for the incoming value as a map and
        // then further validate the actual value.
        default_value: {value: defaultValue}
      }
    ).toPromise();
  }
}

angular.module('oppia').factory(
  'PlatformFeatureAdminBackendApiService',
  downgradeInjectable(PlatformFeatureAdminBackendApiService));<|MERGE_RESOLUTION|>--- conflicted
+++ resolved
@@ -23,11 +23,7 @@
 import { AdminPageConstants } from
   'pages/admin-page/admin-page.constants';
 import { FeatureFlagDomainConstants } from
-<<<<<<< HEAD
-  'domain/feature_flag/feature-flag-domain.constants';
-=======
   'domain/feature-flag/feature-flag-domain.constants';
->>>>>>> 49985b8f
 import { PlatformParameterDomainConstants } from
   'domain/platform_feature/platform-parameter-domain.constants';
 import { PlatformParameterRule, PlatformParameterValue } from
@@ -35,11 +31,7 @@
 import {
   FeatureFlag,
   FeatureFlagBackendDict
-<<<<<<< HEAD
-} from 'domain/feature_flag/feature-flag.model';
-=======
 } from 'domain/feature-flag/feature-flag.model';
->>>>>>> 49985b8f
 
 export interface FeatureFlagsDicts {
   'feature_flags': FeatureFlagBackendDict[];
@@ -85,11 +77,7 @@
       FeatureFlagDomainConstants.FEATURE_FLAGS_URL,
       {
         action: FeatureFlagDomainConstants.UPDATE_FEATURE_FLAG_ACTION,
-<<<<<<< HEAD
-        feature_name: name,
-=======
         feature_flag_name: name,
->>>>>>> 49985b8f
         force_enable_for_all_users: forceEnableForAllUsers,
         rollout_percentage: rolloutPercentage,
         user_group_ids: userGroupIds

--- conflicted
+++ resolved
@@ -61,70 +61,16 @@
 
 {% block content %}
   <div ng-controller="ExplorationEditor" ng-cloak>
-<<<<<<< HEAD
-    <script type="text/ng-template" id="modals/saveValidationFail">
-      <div class="modal-header">
-        <h3>Error Saving Exploration</h3>
-      </div>
-
-      <div class="modal-body">
-        <p>
-          Sorry, an unexpected error occurred. Please refresh the page to
-          return to the most recent draft of your exploration.
-        </p>
-      </div>
-
-      <div class="modal-footer">
-        <button class="btn btn-default" ng-click="closeAndRefresh()">
-          Close and Refresh
-        </button>
-      </div>
-    </script>
-
-    <script type="text/ng-template" id="modals/saveVersionMismatch">
-      <div class="modal-header">
-        <h3>Error Saving Exploration</h3>
-      </div>
-
-      <div class="modal-body">
-        <p>
-          Sorry! Someone else has saved a new version of this exploration, so
-          your pending changes cannot be saved.
-        </p>
-
-        <p ng-show="hasLostChanges">
-          The lost changes are displayed below. You may want to copy and
-          paste these changes before discarding them.
-        </p>
-
-        <div class="oppia-lost-changes" ng-bind-html="lostChangesHtml">
-        </div>
-      </div>
-
-      <div class="modal-footer">
-        <button class="btn btn-default" ng-click="discardChanges()">Discard Changes</button>
-      </div>
-    </script>
-
-    <div ng-joy-ride="tutorialInProgress"
+    <div class="container-fluid oppia-editor-page-container"
+         ng-joy-ride="tutorialInProgress"
          config="EDITOR_TUTORIAL_OPTIONS"
          on-finish="onFinishTutorial()"
          on-skip="onSkipTutorial()">
-      <div class="container-fluid">
-        <div class="row" ng-if="explorationRightsService.isCloned()">
-          <div class="col-lg-12 col-md-12 col-sm-12">
-            <div class="oppia-align-center alert alert-warning" style="padding: 2px; width: 90%;">
-              <strong>Note:</strong> This is a private, unpublishable copy of a
-              <a ng-href="<[getExplorationUrl(explorationRightsService.clonedFrom())]>" target="_blank">public exploration</a>.
-            </div>
-=======
-    <div class="container-fluid oppia-editor-page-container" ng-joy-ride="tutorialInProgress" config="EDITOR_TUTORIAL_OPTIONS" on-finish="onFinishTutorial()" on-skip="onSkipTutorial()">
       <div class="row" ng-if="explorationRightsService.isCloned()">
         <div class="col-lg-12 col-md-12 col-sm-12">
           <div class="oppia-align-center alert alert-warning" style="padding: 2px; width: 90%;">
             <strong>Note:</strong> This is a private, unpublishable copy of a
             <a ng-href="<[getExplorationUrl(explorationRightsService.clonedFrom())]>" target="_blank">public exploration</a>.
->>>>>>> 9e3eb9ac
           </div>
         </div>
       </div>
@@ -289,18 +235,13 @@
   <script src="{{TEMPLATE_DIR_PREFIX}}/services/messengerService.js"></script>
   <script src="{{TEMPLATE_DIR_PREFIX}}/services/utilsService.js"></script>
 
-<<<<<<< HEAD
   <script src="{{TEMPLATE_DIR_PREFIX}}/pages/exploration_editor/ExplorationEditor.js"></script>
   <script src="{{TEMPLATE_DIR_PREFIX}}/pages/exploration_editor/EditorModeService.js"></script>
-  <script src="{{TEMPLATE_DIR_PREFIX}}/pages/exploration_editor/ExplorationSaveAndPublishButtons.js"></script>
-=======
   <script src="{{TEMPLATE_DIR_PREFIX}}/pages/exploration_editor/EditorNavbarBreadcrumbDirective.js"></script>
   <script src="{{TEMPLATE_DIR_PREFIX}}/pages/exploration_editor/EditorNavigationDirective.js"></script>
->>>>>>> 9e3eb9ac
   <script src="{{TEMPLATE_DIR_PREFIX}}/pages/exploration_editor/EditorServices.js"></script>
   <script src="{{TEMPLATE_DIR_PREFIX}}/pages/exploration_editor/UserEmailPreferencesService.js"></script>
   <script src="{{TEMPLATE_DIR_PREFIX}}/pages/exploration_editor/ExplorationDiffService.js"></script>
-  <script src="{{TEMPLATE_DIR_PREFIX}}/pages/exploration_editor/ExplorationEditor.js"></script>
   <script src="{{TEMPLATE_DIR_PREFIX}}/pages/exploration_editor/ExplorationEditorAdvancedFeaturesService.js"></script>
   <script src="{{TEMPLATE_DIR_PREFIX}}/pages/exploration_editor/ExplorationSaveAndPublishButtonsDirective.js"></script>
   <script src="{{TEMPLATE_DIR_PREFIX}}/pages/exploration_editor/ExplorationSaveService.js"></script>
@@ -352,12 +293,9 @@
 
   <script src="{{TEMPLATE_DIR_PREFIX}}/domain/exploration/ExplorationObjectFactory.js"></script>
   <script src="{{TEMPLATE_DIR_PREFIX}}/domain/exploration/StateObjectFactory.js"></script>
-<<<<<<< HEAD
   <script src="{{TEMPLATE_DIR_PREFIX}}/domain/exploration/QuestionObjectFactory.js"></script>
   <script src="{{TEMPLATE_DIR_PREFIX}}/domain/exploration/QuestionListObjectFactory.js"></script>
-=======
   <script src="{{TEMPLATE_DIR_PREFIX}}/domain/exploration/AnswerGroupObjectFactory.js"></script>
->>>>>>> 9e3eb9ac
   <script src="{{TEMPLATE_DIR_PREFIX}}/domain/utilities/StopwatchObjectFactory.js"></script>
 
   <script src="{{TEMPLATE_DIR_PREFIX}}/pages/exploration_player/TutorCardDirective.js"></script>

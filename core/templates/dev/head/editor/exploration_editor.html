--- conflicted
+++ resolved
@@ -88,11 +88,7 @@
     </li>
 
     <li ng-class="{'active': getTabStatuses().active === 'history'}">
-<<<<<<< HEAD
-      <a href="#" title="History" ng-click="selectHistoryTab()" class="protractor-test-history-tab" disabled="explorationRightsService.isCloned()">
-=======
-      <a href="#" tooltip="History" tooltip-placement="bottom" ng-click="selectHistoryTab()" disabled="explorationRightsService.isCloned()">
->>>>>>> 38e42413
+      <a href="#" tooltip="History" tooltip-placement="bottom" ng-click="selectHistoryTab()" disabled="explorationRightsService.isCloned()" class="protractor-test-history-tab">
         <span class="glyphicon glyphicon-time"></span>
       </a>
     </li>

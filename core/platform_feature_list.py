--- conflicted
+++ resolved
@@ -84,39 +84,22 @@
 
 # Names of features in prod stage, the corresponding feature flag instances must
 # be in prod stage otherwise it will cause a test error in the backend test.
-<<<<<<< HEAD
 PROD_FEATURES_LIST: List[FeatureNames] = [
     FeatureNames.DUMMY_FEATURE_FLAG_FOR_E2E_TESTS,
     FeatureNames.END_CHAPTER_CELEBRATION,
     FeatureNames.CHECKPOINT_CELEBRATION,
-    FeatureNames.ANDROID_BETA_LANDING_PAGE,
-    FeatureNames.BLOG_PAGES,
     FeatureNames.CONTRIBUTOR_DASHBOARD_ACCOMPLISHMENTS,
     FeatureNames.DIAGNOSTIC_TEST,
     FeatureNames.IS_IMPROVEMENTS_TAB_ENABLED,
     FeatureNames.LEARNER_GROUPS_ARE_ENABLED
-=======
-PROD_FEATURES_LIST: List[ParamNames] = [
-    params.ParamNames.DUMMY_FEATURE_FLAG_FOR_E2E_TESTS,
-    params.ParamNames.END_CHAPTER_CELEBRATION,
-    params.ParamNames.CHECKPOINT_CELEBRATION,
-    params.ParamNames.CONTRIBUTOR_DASHBOARD_ACCOMPLISHMENTS,
-    params.ParamNames.DIAGNOSTIC_TEST,
-    params.ParamNames.IS_IMPROVEMENTS_TAB_ENABLED,
-    params.ParamNames.LEARNER_GROUPS_ARE_ENABLED
->>>>>>> ae2be457
 ]
 
 # Names of features that should not be used anymore, e.g. features that are
 # completed and no longer gated because their functionality is permanently
 # built into the codebase.
-<<<<<<< HEAD
 DEPRECATED_FEATURE_NAMES: List[FeatureNames] = [
-=======
-DEPRECATED_FEATURE_NAMES: List[ParamNames] = [
-    params.ParamNames.ANDROID_BETA_LANDING_PAGE,
-    params.ParamNames.BLOG_PAGES,
->>>>>>> ae2be457
+    FeatureNames.ANDROID_BETA_LANDING_PAGE,
+    FeatureNames.BLOG_PAGES,
 ]
 
 ALL_PLATFORM_PARAMS_EXCEPT_FEATURE_FLAGS: List[params.ParamNames] = [

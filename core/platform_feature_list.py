# coding: utf-8
#
# Copyright 2020 The Oppia Authors. All Rights Reserved.
#
# Licensed under the Apache License, Version 2.0 (the "License");
# you may not use this file except in compliance with the License.
# You may obtain a copy of the License at
#
#      http://www.apache.org/licenses/LICENSE-2.0
#
# Unless required by applicable law or agreed to in writing, software
# distributed under the License is distributed on an "AS-IS" BASIS,
# WITHOUT WARRANTIES OR CONDITIONS OF ANY KIND, either express or implied.
# See the License for the specific language governing permissions and
# limitations under the License.

"""Platform feature list."""

from __future__ import annotations

import enum

from core.domain import platform_parameter_list as params

from typing import List


class FeatureNames(enum.Enum):
    """Enum for Feature names."""

    DUMMY_FEATURE_FLAG_FOR_E2E_TESTS = 'dummy_feature_flag_for_e2e_tests'
    END_CHAPTER_CELEBRATION = 'end_chapter_celebration'
    CHECKPOINT_CELEBRATION = 'checkpoint_celebration'
    CONTRIBUTOR_DASHBOARD_ACCOMPLISHMENTS = (
        'contributor_dashboard_accomplishments')
    ANDROID_BETA_LANDING_PAGE = 'android_beta_landing_page'
    BLOG_PAGES = 'blog_pages'
    DIAGNOSTIC_TEST = 'diagnostic_test'
    SERIAL_CHAPTER_LAUNCH_CURRICULUM_ADMIN_VIEW = (
        'serial_chapter_launch_curriculum_admin_view')
    SERIAL_CHAPTER_LAUNCH_LEARNER_VIEW = (
        'serial_chapter_launch_learner_view')
    SHOW_REDESIGNED_LEARNER_DASHBOARD = (
        'show_redesigned_learner_dashboard')
    SHOW_TRANSLATION_SIZE = 'show_translation_size'
    SHOW_FEEDBACK_UPDATES_IN_PROFILE_PIC_DROPDOWN = (
        'show_feedback_updates_in_profile_pic_dropdown')
    CD_ADMIN_DASHBOARD_NEW_UI = 'cd_admin_dashboard_new_ui'
    IS_IMPROVEMENTS_TAB_ENABLED = 'is_improvements_tab_enabled'
    LEARNER_GROUPS_ARE_ENABLED = 'learner_groups_are_enabled'


# Names of feature objects defined in FeatureNames should be added
# to one of the following lists:
#   - DEV_FEATURES_LIST
#   - TEST_FEATURES_LIST
#   - PROD_FEATURES_LIST
# based on the their stages. Features not added in the lists above won't be
# available to be enabled via the admin page.
#
# The stage of features indicates the maturity of
# features being developed. Features are in one of the three stages: 'dev',
# 'test' or 'prod'. In general, 'dev' features are in develop and can only be
# enabled in dev environment. 'test' features are completed in development but
# still requires further testing or approvals, which can be enabled for QA
# testers. 'prod' feature has been fully tested so that it can be enabled in the
# production environment.

# Names of features in dev stage, the corresponding feature flag instances must
# be in dev stage otherwise it will cause a test error in the backend test.
DEV_FEATURES_LIST = [
    FeatureNames.SHOW_FEEDBACK_UPDATES_IN_PROFILE_PIC_DROPDOWN,
    FeatureNames.SHOW_REDESIGNED_LEARNER_DASHBOARD,
    FeatureNames.SHOW_TRANSLATION_SIZE
]

# Names of features in test stage, the corresponding feature flag instances must
# be in test stage otherwise it will cause a test error in the backend test.
TEST_FEATURES_LIST: List[FeatureNames] = [
    FeatureNames.CD_ADMIN_DASHBOARD_NEW_UI,
    FeatureNames.SERIAL_CHAPTER_LAUNCH_CURRICULUM_ADMIN_VIEW,
    FeatureNames.SERIAL_CHAPTER_LAUNCH_LEARNER_VIEW
]

# Names of features in prod stage, the corresponding feature flag instances must
# be in prod stage otherwise it will cause a test error in the backend test.
PROD_FEATURES_LIST: List[FeatureNames] = [
    FeatureNames.DUMMY_FEATURE_FLAG_FOR_E2E_TESTS,
    FeatureNames.END_CHAPTER_CELEBRATION,
    FeatureNames.CHECKPOINT_CELEBRATION,
<<<<<<< HEAD
    FeatureNames.ANDROID_BETA_LANDING_PAGE,
    FeatureNames.BLOG_PAGES,
=======
>>>>>>> 49985b8f
    FeatureNames.CONTRIBUTOR_DASHBOARD_ACCOMPLISHMENTS,
    FeatureNames.DIAGNOSTIC_TEST,
    FeatureNames.IS_IMPROVEMENTS_TAB_ENABLED,
    FeatureNames.LEARNER_GROUPS_ARE_ENABLED
]

# Names of features that should not be used anymore, e.g. features that are
# completed and no longer gated because their functionality is permanently
# built into the codebase.
DEPRECATED_FEATURE_NAMES: List[FeatureNames] = [
<<<<<<< HEAD
=======
    FeatureNames.ANDROID_BETA_LANDING_PAGE,
    FeatureNames.BLOG_PAGES,
>>>>>>> 49985b8f
]

ALL_PLATFORM_PARAMS_EXCEPT_FEATURE_FLAGS: List[params.ParamNames] = [
    params.ParamNames.ALWAYS_ASK_LEARNERS_FOR_ANSWER_DETAILS,
    params.ParamNames.CONTRIBUTOR_DASHBOARD_REVIEWER_EMAILS_IS_ENABLED,
    params.ParamNames.DUMMY_PARAMETER,
    params.ParamNames.EMAIL_FOOTER,
    params.ParamNames.EMAIL_SENDER_NAME,
    params.ParamNames.ENABLE_ADMIN_NOTIFICATIONS_FOR_REVIEWER_SHORTAGE,
    params.ParamNames.ENABLE_ADMIN_NOTIFICATIONS_FOR_SUGGESTIONS_NEEDING_REVIEW,
    (
        params.ParamNames.
        HIGH_BOUNCE_RATE_TASK_STATE_BOUNCE_RATE_CREATION_THRESHOLD
    ),
    (
        params.ParamNames.
        HIGH_BOUNCE_RATE_TASK_STATE_BOUNCE_RATE_OBSOLETION_THRESHOLD
    ),
    params.ParamNames.HIGH_BOUNCE_RATE_TASK_MINIMUM_EXPLORATION_STARTS,
    params.ParamNames.MAX_NUMBER_OF_TAGS_ASSIGNED_TO_BLOG_POST,
    params.ParamNames.MAX_NUMBER_OF_SUGGESTIONS_PER_REVIEWER,
    params.ParamNames.PROMO_BAR_ENABLED,
    params.ParamNames.PROMO_BAR_MESSAGE,
    params.ParamNames.SIGNUP_EMAIL_BODY_CONTENT,
    params.ParamNames.SIGNUP_EMAIL_SUBJECT_CONTENT,
    params.ParamNames.UNPUBLISH_EXPLORATION_EMAIL_HTML_BODY,
    params.ParamNames.RECORD_PLAYTHROUGH_PROBABILITY
]<|MERGE_RESOLUTION|>--- conflicted
+++ resolved
@@ -88,11 +88,6 @@
     FeatureNames.DUMMY_FEATURE_FLAG_FOR_E2E_TESTS,
     FeatureNames.END_CHAPTER_CELEBRATION,
     FeatureNames.CHECKPOINT_CELEBRATION,
-<<<<<<< HEAD
-    FeatureNames.ANDROID_BETA_LANDING_PAGE,
-    FeatureNames.BLOG_PAGES,
-=======
->>>>>>> 49985b8f
     FeatureNames.CONTRIBUTOR_DASHBOARD_ACCOMPLISHMENTS,
     FeatureNames.DIAGNOSTIC_TEST,
     FeatureNames.IS_IMPROVEMENTS_TAB_ENABLED,
@@ -103,11 +98,8 @@
 # completed and no longer gated because their functionality is permanently
 # built into the codebase.
 DEPRECATED_FEATURE_NAMES: List[FeatureNames] = [
-<<<<<<< HEAD
-=======
     FeatureNames.ANDROID_BETA_LANDING_PAGE,
     FeatureNames.BLOG_PAGES,
->>>>>>> 49985b8f
 ]
 
 ALL_PLATFORM_PARAMS_EXCEPT_FEATURE_FLAGS: List[params.ParamNames] = [

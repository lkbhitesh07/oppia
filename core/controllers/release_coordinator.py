--- conflicted
+++ resolved
@@ -26,11 +26,7 @@
 from core.domain import platform_feature_services as feature_services
 from core.domain import platform_parameter_domain as parameter_domain
 
-<<<<<<< HEAD
-from typing import Dict, List, Optional, TypedDict
-=======
 from typing import Dict, List, TypedDict
->>>>>>> 373d6b40
 
 
 class MemoryCacheHandler(
@@ -60,25 +56,11 @@
         self.render_json({})
 
 
-<<<<<<< HEAD
-class FeatureFlagsNormalizePayloadDict(TypedDict):
-=======
 class FeatureFlagsHandlerNormalizedPayloadDict(TypedDict):
->>>>>>> 373d6b40
     """Dict representation of FeatureFlag's normalized_payload
     dictionary.
     """
 
-<<<<<<< HEAD
-    action: Optional[str]
-    feature_name: Optional[str]
-    commit_message: Optional[str]
-    new_rules: Optional[List[parameter_domain.PlatformParameterRule]]
-
-
-class FeatureFlagsHandler(
-    base.BaseHandler[FeatureFlagsNormalizePayloadDict, Dict[str, str]]
-=======
     action: str
     feature_name: str
     commit_message: str
@@ -88,7 +70,6 @@
 class FeatureFlagsHandler(
     base.BaseHandler[
         FeatureFlagsHandlerNormalizedPayloadDict, Dict[str, str]]
->>>>>>> 373d6b40
 ):
     """Handler for feature-flags."""
 
@@ -104,12 +85,6 @@
                         'update_feature_flag_rules'
                     ]
                 },
-<<<<<<< HEAD
-                # TODO(#13331): Remove default_value when it is confirmed that,
-                # for clearing the search indices of exploration & collection
-                # 'action' field must be provided in the payload.
-=======
->>>>>>> 373d6b40
                 'default_value': None
             },
             'feature_name': {
@@ -186,17 +161,10 @@
                     feature_services.FeatureFlagNotFoundException) as e:
                 raise self.InvalidInputException(e)
 
-<<<<<<< HEAD
-            new_rule_dicts = [rules.to_dict() for rules in new_rules]
-            logging.info(
-                '[RELEASE-COORDINATOR] %s updated feature %s with new rules: '
-                '%s.' % (self.user_id, feature_name, new_rule_dicts))
-=======
             new_rules_dicts = [rule.to_dict() for rule in new_rules]
             logging.info(
                 '[RELEASE-COORDINATOR] %s updated feature %s with new rules: '
                 '%s.' % (self.user_id, feature_name, new_rules_dicts))
->>>>>>> 373d6b40
             self.render_json(self.values)
         except Exception as e:
             logging.exception('[RELEASE-COORDINATOR] %s', e)

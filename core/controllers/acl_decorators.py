--- conflicted
+++ resolved
@@ -1243,12 +1243,8 @@
         if not self.user_id:
             raise self.NotLoggedInException
 
-<<<<<<< HEAD
         new_dashboard_enabled = feature_flag_services.is_feature_flag_enabled(
             self.user_id,
-=======
-        new_dashboard_enabled = platform_feature_services.is_feature_enabled(
->>>>>>> 49985b8f
             platform_feature_list.FeatureNames.CD_ADMIN_DASHBOARD_NEW_UI.value)
 
         if new_dashboard_enabled and (

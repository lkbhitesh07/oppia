--- conflicted
+++ resolved
@@ -75,15 +75,6 @@
 DEFAULT_INIT_STATE_NAME = 'First Card'
 # The default content text for the initial state of an exploration.
 DEFAULT_INIT_STATE_CONTENT_STR = ''
-
-<<<<<<< HEAD
-# Default valid parameter for instantiating Explorations when explicit
-# skin customizations aren't provided.
-DEFAULT_SKIN_CUSTOMIZATIONS = {'panels_contents': {}}
-=======
-# Name (and description) of the default rule.
-DEFAULT_RULE_NAME = 'Default'
->>>>>>> 7ece9510
 
 # A dict containing the accepted image formats (as determined by the imghdr
 # module) and the corresponding allowed extensions in the filenames of uploaded

# Copyright 2014 The Oppia Authors. All Rights Reserved.
#
# Licensed under the Apache License, Version 2.0 (the "License");
# you may not use this file except in compliance with the License.
# You may obtain a copy of the License at
#
#      http://www.apache.org/licenses/LICENSE-2.0
#
# Unless required by applicable law or agreed to in writing, software
# distributed under the License is distributed on an "AS-IS" BASIS,
# WITHOUT WARRANTIES OR CONDITIONS OF ANY KIND, either express or implied.
# See the License for the specific language governing permissions and
# limitations under the License.

import os
import re
import unittest
import webtest

from core.domain import config_domain
from core.platform import models
<<<<<<< HEAD
(base_models, config_models, exp_models, file_models, job_models, stats_models,
 user_models) = (
    models.Registry.import_models([
        models.NAMES.base_model, models.NAMES.config, models.NAMES.exploration,
        models.NAMES.file, models.NAMES.job, models.NAMES.statistics,
        models.NAMES.user
    ])
)
=======
>>>>>>> d1e7481e
current_user_services = models.Registry.import_current_user_services()
import feconf
import main

import json


CSRF_REGEX = (
    r'csrf_token: JSON\.parse\(\'\\\"([A-Za-z0-9/=_-]+)\\\"\'\)')


def empty_environ():
    os.environ['AUTH_DOMAIN'] = 'example.com'
    os.environ['SERVER_NAME'] = 'localhost'
    os.environ['HTTP_HOST'] = 'localhost'
    os.environ['SERVER_PORT'] = '8080'
    os.environ['USER_EMAIL'] = ''
    os.environ['USER_ID'] = ''
    os.environ['USER_IS_ADMIN'] = '0'
    os.environ['DEFAULT_VERSION_HOSTNAME'] = '%s:%s' % (
        os.environ['HTTP_HOST'], os.environ['SERVER_PORT'])


class TestTags(object):
    """Tags for labelling particular tests."""

    # Tag that is used to flag tests which take a long time to run, so that
    # they can be excluded via a command-line argument.
    SLOW_TEST = 1


class TestBase(unittest.TestCase):
    """Base class for all tests."""

    maxDiff = 2500

    TAGS = []

    DEFAULT_USERNAME = 'defaultusername'

    def setUp(self):
        raise NotImplementedError

    def tearDown(self):
        raise NotImplementedError

    def _delete_all_models(self):
<<<<<<< HEAD
        versioned_model_classes = frozenset([
            config_models.ConfigPropertyModel,
            exp_models.ExplorationModel,
            exp_models.ExplorationRightsModel,
            file_models.FileMetadataModel,
            file_models.FileModel,
            job_models.JobModel,
        ])

        unversioned_model_classes = frozenset([
            config_models.COnfigPropertySnapshotMetadataModel,
            config_models.COnfigPropertySnapshotContentModel,
            exp_models.ExplorationSnapshotMetadataModel,
            exp_models.ExplorationSnapshotContentModel,
            exp_models.ExplorationRightsSnapshotMetadataModel,
            exp_models.ExplorationRightsSnapshotContentModel,
            file_models.FileMetadataSnapshotMetadataModel,
            file_models.FileMetadataSnapshotContentModel,
            file_models.FileSnapshotMetadataModel,
            file_models.FileSnapshotContentModel,
            stats_models.StateCounterModel,
            stats_models.StateRuleAnswerLogModel,
            stats_models.FeedbackItemModel,
            user_models.UserSettingsModel,
        ])

        for clazz in versioned_model_classes:
            for entity in clazz.get_all(include_deleted_entities=True):
                entity.delete(
                    feconf.ADMIN_COMMITTER_ID, '', force_deletion=True)

        for clazz in unversioned_model_classes:
            for entity in clazz.get_all(include_deleted_entities=True):
                entity.delete()
=======
        raise NotImplementedError
>>>>>>> d1e7481e

    def login(self, email, is_super_admin=False):
        os.environ['USER_EMAIL'] = email
        os.environ['USER_ID'] = self.get_user_id_from_email(email)
        os.environ['USER_IS_ADMIN'] = '1' if is_super_admin else '0'

    def logout(self):
        os.environ['USER_EMAIL'] = ''
        os.environ['USER_ID'] = ''
        os.environ['USER_IS_ADMIN'] = '0'

    def shortDescription(self):
        """Additional information logged during unit test invocation."""
        # Suppress default logging of docstrings.
        return None

    def get_expected_login_url(self, slug):
        """Returns the expected login URL."""
        return current_user_services.create_login_url(slug)

    def get_expected_logout_url(self, slug):
        """Returns the expected logout URL."""
        return current_user_services.create_logout_url(slug)

    def _parse_json_response(self, json_response, expect_errors=False):
        """Convert a JSON server response to an object (such as a dict)."""
        if not expect_errors:
            self.assertEqual(json_response.status_int, 200)

        self.assertEqual(
            json_response.content_type, 'application/javascript')
        self.assertTrue(json_response.body.startswith(feconf.XSSI_PREFIX))

        return json.loads(json_response.body[len(feconf.XSSI_PREFIX):])

    def get_json(self, url):
        """Get a JSON response, transformed to a Python object."""
        json_response = self.testapp.get(url)
        self.assertEqual(json_response.status_int, 200)
        return self._parse_json_response(json_response, expect_errors=False)

    def post_json(self, url, payload, csrf_token=None, expect_errors=False,
                  expected_status_int=200, upload_files=None):
        """Post an object to the server by JSON; return the received object."""
        data = {'payload': json.dumps(payload)}
        if csrf_token:
            data['csrf_token'] = csrf_token

        json_response = self.testapp.post(
            str(url), data, expect_errors=expect_errors,
            upload_files=upload_files)

        self.assertEqual(json_response.status_int, expected_status_int)
        return self._parse_json_response(
            json_response, expect_errors=expect_errors)

    def put_json(self, url, payload, csrf_token=None, expect_errors=False,
                 expected_status_int=200):
        """Put an object to the server by JSON; return the received object."""
        data = {'payload': json.dumps(payload)}
        if csrf_token:
            data['csrf_token'] = csrf_token

        json_response = self.testapp.put(
            str(url), data, expect_errors=expect_errors)

        self.assertEqual(json_response.status_int, expected_status_int)
        return self._parse_json_response(
            json_response, expect_errors=expect_errors)

    def get_csrf_token_from_response(self, response):
        """Retrieve the CSRF token from a GET response."""
        return re.search(CSRF_REGEX, response.body).group(1)

    def register_editor(self, email, username=None):
        """Register a user with the given username as an editor."""
        if username is None:
            username = self.DEFAULT_USERNAME

        self.login(email)

        response = self.testapp.get(feconf.EDITOR_PREREQUISITES_URL)
        csrf_token = self.get_csrf_token_from_response(response)

        response = self.testapp.post(feconf.EDITOR_PREREQUISITES_DATA_URL, {
            'csrf_token': csrf_token,
            'payload': json.dumps({
                'username': username,
                'agreed_to_terms': True
            })
        })
        self.assertEqual(response.status_int, 200)

        self.logout()

    def set_admins(self, admin_emails):
        """Set the ADMIN_EMAILS property."""
        self.login('superadmin@example.com', is_super_admin=True)
        response = self.testapp.get('/admin')
        csrf_token = self.get_csrf_token_from_response(response)
        self.post_json('/adminhandler', {
            'action': 'save_config_properties',
            'new_config_property_values': {
                config_domain.ADMIN_EMAILS.name: admin_emails,
            }
        }, csrf_token)
        self.logout()

    def set_moderators(self, moderator_emails):
        """Set the MODERATOR_EMAILS property."""
        self.login('superadmin@example.com', is_super_admin=True)
        response = self.testapp.get('/admin')
        csrf_token = self.get_csrf_token_from_response(response)
        self.post_json('/adminhandler', {
            'action': 'save_config_properties',
            'new_config_property_values': {
                config_domain.MODERATOR_EMAILS.name: moderator_emails,
            }
        }, csrf_token)
        self.logout()

    def get_current_logged_in_user_id(self):
        return os.environ['USER_ID']

    def get_user_id_from_email(self, email):
        return current_user_services.get_user_id_from_email(email)


class AppEngineTestBase(TestBase):
    """Base class for tests requiring App Engine services."""

    def _delete_all_models(self):
        from google.appengine.ext import ndb
        ndb.delete_multi(ndb.Query().iter(keys_only=True))

    def setUp(self):
        empty_environ()

        from google.appengine.datastore import datastore_stub_util
        from google.appengine.ext import testbed

        self.testbed = testbed.Testbed()
        self.testbed.activate()

        # Configure datastore policy to emulate instantaneously and globally
        # consistent HRD.
        policy = datastore_stub_util.PseudoRandomHRConsistencyPolicy(
            probability=1)

        # Declare any relevant App Engine service stubs here.
        self.testbed.init_user_stub()
        self.testbed.init_memcache_stub()
        self.testbed.init_datastore_v3_stub(consistency_policy=policy)
        self.testbed.init_taskqueue_stub()
        self.taskqueue_stub = self.testbed.get_stub(
            testbed.TASKQUEUE_SERVICE_NAME)
        self.testbed.init_urlfetch_stub()
        self.testbed.init_files_stub()
        self.testbed.init_blobstore_stub()

        # Set up the app to be tested.
        self.testapp = webtest.TestApp(main.app)

    def tearDown(self):
        self.logout()
        self._delete_all_models()
        self.testbed.deactivate()

    def count_jobs_in_taskqueue(self):
        return len(self.taskqueue_stub.get_filtered_tasks())

    def process_and_flush_pending_tasks(self):
        from google.appengine.ext import deferred

        tasks = self.taskqueue_stub.get_filtered_tasks()
        self.taskqueue_stub.FlushQueue('default')
        while tasks:
            for task in tasks:
                if task.url == '/_ah/queue/deferred':
                    deferred.run(task.payload)
                else:
                    # All other tasks are expected to be mapreduce ones.
                    headers = {
                        key: str(val) for key, val in task.headers.iteritems()
                    }
                    headers['Content-Length'] = str(len(task.payload or ''))
                    response = self.testapp.post(
                        url=str(task.url), params=(task.payload or ''),
                        headers=headers)
                    if response.status_code != 200:
                        raise RuntimeError(
                            'MapReduce task to URL %s failed' % task.url)

            tasks = self.taskqueue_stub.get_filtered_tasks()
            self.taskqueue_stub.FlushQueue('default')


if feconf.PLATFORM == 'gae':
    GenericTestBase = AppEngineTestBase
else:
    raise Exception('Invalid platform: expected one of [\'gae\']')<|MERGE_RESOLUTION|>--- conflicted
+++ resolved
@@ -19,17 +19,6 @@
 
 from core.domain import config_domain
 from core.platform import models
-<<<<<<< HEAD
-(base_models, config_models, exp_models, file_models, job_models, stats_models,
- user_models) = (
-    models.Registry.import_models([
-        models.NAMES.base_model, models.NAMES.config, models.NAMES.exploration,
-        models.NAMES.file, models.NAMES.job, models.NAMES.statistics,
-        models.NAMES.user
-    ])
-)
-=======
->>>>>>> d1e7481e
 current_user_services = models.Registry.import_current_user_services()
 import feconf
 import main
@@ -77,44 +66,7 @@
         raise NotImplementedError
 
     def _delete_all_models(self):
-<<<<<<< HEAD
-        versioned_model_classes = frozenset([
-            config_models.ConfigPropertyModel,
-            exp_models.ExplorationModel,
-            exp_models.ExplorationRightsModel,
-            file_models.FileMetadataModel,
-            file_models.FileModel,
-            job_models.JobModel,
-        ])
-
-        unversioned_model_classes = frozenset([
-            config_models.COnfigPropertySnapshotMetadataModel,
-            config_models.COnfigPropertySnapshotContentModel,
-            exp_models.ExplorationSnapshotMetadataModel,
-            exp_models.ExplorationSnapshotContentModel,
-            exp_models.ExplorationRightsSnapshotMetadataModel,
-            exp_models.ExplorationRightsSnapshotContentModel,
-            file_models.FileMetadataSnapshotMetadataModel,
-            file_models.FileMetadataSnapshotContentModel,
-            file_models.FileSnapshotMetadataModel,
-            file_models.FileSnapshotContentModel,
-            stats_models.StateCounterModel,
-            stats_models.StateRuleAnswerLogModel,
-            stats_models.FeedbackItemModel,
-            user_models.UserSettingsModel,
-        ])
-
-        for clazz in versioned_model_classes:
-            for entity in clazz.get_all(include_deleted_entities=True):
-                entity.delete(
-                    feconf.ADMIN_COMMITTER_ID, '', force_deletion=True)
-
-        for clazz in unversioned_model_classes:
-            for entity in clazz.get_all(include_deleted_entities=True):
-                entity.delete()
-=======
         raise NotImplementedError
->>>>>>> d1e7481e
 
     def login(self, email, is_super_admin=False):
         os.environ['USER_EMAIL'] = email

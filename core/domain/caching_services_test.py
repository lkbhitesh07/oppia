--- conflicted
+++ resolved
@@ -921,11 +921,7 @@
             {})
 
         current_time = datetime.datetime.utcnow()
-<<<<<<< HEAD
-        feature = feature_flag_domain.FeatureFlag.from_dict({
-=======
         feature_flag = feature_flag_domain.FeatureFlag.from_dict({
->>>>>>> 49985b8f
             'name': 'feature_a',
             'description': 'for test',
             'feature_stage': 'dev',
@@ -940,11 +936,7 @@
             caching_services.CACHE_NAMESPACE_FEATURE_FLAG,
             '0',
             {
-<<<<<<< HEAD
-                feature_flag_id: feature
-=======
                 feature_flag_id: feature_flag
->>>>>>> 49985b8f
             })
 
         feature_flags = caching_services.get_multi(
@@ -952,9 +944,5 @@
             '0', [feature_flag_id])
 
         self.assertEqual(
-<<<<<<< HEAD
-            feature.to_dict(),
-=======
             feature_flag.to_dict(),
->>>>>>> 49985b8f
             feature_flags[feature_flag_id].to_dict())
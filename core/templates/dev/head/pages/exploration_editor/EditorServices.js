// Copyright 2014 The Oppia Authors. All Rights Reserved.
//
// Licensed under the Apache License, Version 2.0 (the "License");
// you may not use this file except in compliance with the License.
// You may obtain a copy of the License at
//
//      http://www.apache.org/licenses/LICENSE-2.0
//
// Unless required by applicable law or agreed to in writing, software
// distributed under the License is distributed on an "AS-IS" BASIS,
// WITHOUT WARRANTIES OR CONDITIONS OF ANY KIND, either express or implied.
// See the License for the specific language governing permissions and
// limitations under the License.

/**
 * @fileoverview Standalone services for the exploration editor page.
 */

// TODO(sll): Should this depend on a versioning service that keeps track of
// the current active version? Previous versions should not be editable.
oppia.factory('editabilityService', [function() {
  var isEditable = false;
  var inTutorialMode = false;

  return {
    isEditable: function() {
      return isEditable && !inTutorialMode;
    },
    isEditableOutsideTutorialMode: function() {
      return isEditable;
    },
    markEditable: function() {
      isEditable = true;
    },
    markNotEditable: function() {
      isEditable = false;
    },
    onEndTutorial: function() {
      inTutorialMode = false;
    },
    onStartTutorial: function() {
      inTutorialMode = true;
    }
  };
}]);

// A service that maintains a provisional list of changes to be committed to
// the server.
oppia.factory('changeListService', [
  '$rootScope', '$log', 'AlertsService', 'ExplorationDataService',
  'autosaveInfoModalsService',
  function(
      $rootScope, $log, AlertsService, ExplorationDataService,
      autosaveInfoModalsService) {
    // TODO(sll): Implement undo, redo functionality. Show a message on each
    // step saying what the step is doing.
    // TODO(sll): Allow the user to view the list of changes made so far, as
    // well as the list of changes in the undo stack.

    // Temporary buffer for changes made to the exploration.
    var explorationChangeList = [];
    // Stack for storing undone changes. The last element is the most recently
    // undone change.
    var undoneChangeStack = [];

    // All these constants should correspond to those in exp_domain.py.
    // TODO(sll): Enforce this in code.
    var CMD_ADD_STATE = 'add_state';
    var CMD_RENAME_STATE = 'rename_state';
    var CMD_DELETE_STATE = 'delete_state';
    var CMD_EDIT_STATE_PROPERTY = 'edit_state_property';
    var CMD_EDIT_EXPLORATION_PROPERTY = 'edit_exploration_property';

    var ALLOWED_EXPLORATION_BACKEND_NAMES = {
      category: true,
      init_state_name: true,
      language_code: true,
      objective: true,
      param_changes: true,
      param_specs: true,
      tags: true,
      title: true,
      auto_tts_enabled: true,
      correctness_feedback_enabled: true
    };

    var ALLOWED_STATE_BACKEND_NAMES = {
      answer_groups: true,
      confirmed_unclassified_answers: true,
      content: true,
      default_outcome: true,
      hints: true,
      param_changes: true,
      param_specs: true,
      solution: true,
      state_name: true,
      widget_customization_args: true,
      widget_id: true
    };

    var autosaveChangeListOnChange = function(explorationChangeList) {
      // Asynchronously send an autosave request, and check for errors in the
      // response:
      // If error is present -> Check for the type of error occurred
      // (Display the corresponding modals in both cases, if not already
      // opened):
      // - Version Mismatch.
      // - Non-strict Validation Fail.
      ExplorationDataService.autosaveChangeList(
        explorationChangeList,
        function(response) {
          if (!response.data.is_version_of_draft_valid) {
            if (!autosaveInfoModalsService.isModalOpen()) {
              autosaveInfoModalsService.showVersionMismatchModal(
                explorationChangeList);
            }
          }
        },
        function() {
          AlertsService.clearWarnings();
          $log.error(
            'nonStrictValidationFailure: ' +
            JSON.stringify(explorationChangeList));
          if (!autosaveInfoModalsService.isModalOpen()) {
            autosaveInfoModalsService.showNonStrictValidationFailModal();
          }
        }
      );
    };

    var addChange = function(changeDict) {
      if ($rootScope.loadingMessage) {
        return;
      }
      explorationChangeList.push(changeDict);
      undoneChangeStack = [];
      autosaveChangeListOnChange(explorationChangeList);
    };

    return {
      /**
       * Saves a change dict that represents adding a new state. It is the
       * responsbility of the caller to check that the new state name is valid.
       *
       * @param {string} stateName - The name of the newly-added state
       */
      addState: function(stateName) {
        addChange({
          cmd: CMD_ADD_STATE,
          state_name: stateName
        });
      },
      /**
       * Saves a change dict that represents deleting a new state. It is the
       * responsbility of the caller to check that the deleted state name
       * corresponds to an existing state.
       *
       * @param {string} stateName - The name of the deleted state.
       */
      deleteState: function(stateName) {
        addChange({
          cmd: CMD_DELETE_STATE,
          state_name: stateName
        });
      },
      discardAllChanges: function() {
        explorationChangeList = [];
        undoneChangeStack = [];
        ExplorationDataService.discardDraft();
      },
      /**
       * Saves a change dict that represents a change to an exploration
       * property (such as its title, category, ...). It is the responsibility
       * of the caller to check that the old and new values are not equal.
       *
       * @param {string} backendName - The backend name of the property
       *   (e.g. title, category)
       * @param {string} newValue - The new value of the property
       * @param {string} oldValue - The previous value of the property
       */
      editExplorationProperty: function(backendName, newValue, oldValue) {
        if (!ALLOWED_EXPLORATION_BACKEND_NAMES.hasOwnProperty(backendName)) {
          AlertsService.addWarning(
            'Invalid exploration property: ' + backendName);
          return;
        }
        addChange({
          cmd: CMD_EDIT_EXPLORATION_PROPERTY,
          new_value: angular.copy(newValue),
          old_value: angular.copy(oldValue),
          property_name: backendName
        });
      },
      /**
       * Saves a change dict that represents a change to a state property. It
       * is the responsibility of the caller to check that the old and new
       * values are not equal.
       *
       * @param {string} stateName - The name of the state that is being edited
       * @param {string} backendName - The backend name of the edited property
       * @param {string} newValue - The new value of the property
       * @param {string} oldValue - The previous value of the property
       */
      editStateProperty: function(stateName, backendName, newValue, oldValue) {
        if (!ALLOWED_STATE_BACKEND_NAMES.hasOwnProperty(backendName)) {
          AlertsService.addWarning('Invalid state property: ' + backendName);
          return;
        }
        addChange({
          cmd: CMD_EDIT_STATE_PROPERTY,
          new_value: angular.copy(newValue),
          old_value: angular.copy(oldValue),
          property_name: backendName,
          state_name: stateName
        });
      },
      getChangeList: function() {
        return angular.copy(explorationChangeList);
      },
      isExplorationLockedForEditing: function() {
        return explorationChangeList.length > 0;
      },
      /**
       * Initializes the current changeList with the one received from backend.
       * This behavior exists only in case of an autosave.
       *
       * @param {object} changeList - Autosaved changeList data
       */
      loadAutosavedChangeList: function(changeList) {
        explorationChangeList = changeList;
      },
      /**
       * Saves a change dict that represents the renaming of a state. This
       * is also intended to change the initial state name if necessary
       * (that is, the latter change is implied and does not have to be
       * recorded separately in another change dict). It is the responsibility
       * of the caller to check that the two names are not equal.
       *
       * @param {string} newStateName - The new name of the state
       * @param {string} oldStateName - The previous name of the state
       */
      renameState: function(newStateName, oldStateName) {
        addChange({
          cmd: CMD_RENAME_STATE,
          new_state_name: newStateName,
          old_state_name: oldStateName
        });
      },
      undoLastChange: function() {
        if (explorationChangeList.length === 0) {
          AlertsService.addWarning('There are no changes to undo.');
          return;
        }
        var lastChange = explorationChangeList.pop();
        undoneChangeStack.push(lastChange);
        autosaveChangeListOnChange(explorationChangeList);
      }
    };
  }
]);

oppia.factory('explorationPropertyService', [
  '$rootScope', '$log', 'changeListService', 'AlertsService',
  function($rootScope, $log, changeListService, AlertsService) {
    // Public base API for data services corresponding to exploration properties
    // (title, category, etc.)

    var BACKEND_CONVERSIONS = {
      param_changes: function(paramChanges) {
        return paramChanges.map(function(paramChange) {
          return paramChange.toBackendDict();
        });
      },
      param_specs: function(paramSpecs) {
        return paramSpecs.toBackendDict();
      },
    }

    return {
      init: function(value) {
        if (this.propertyName === null) {
          throw 'Exploration property name cannot be null.';
        }

        $log.info('Initializing exploration ' + this.propertyName + ':', value);

        // The current value of the property (which may not have been saved to
        // the frontend yet). In general, this will be bound directly to the UI.
        this.displayed = angular.copy(value);
        // The previous (saved-in-the-frontend) value of the property. Here,
        // 'saved' means that this is the latest value of the property as
        // determined by the frontend change list.
        this.savedMemento = angular.copy(value);

        $rootScope.$broadcast('explorationPropertyChanged');
      },
      // Returns whether the current value has changed from the memento.
      hasChanged: function() {
        return !angular.equals(this.savedMemento, this.displayed);
      },
      // The backend name for this property. THIS MUST BE SPECIFIED BY
      // SUBCLASSES.
      propertyName: null,
      // Transforms the given value into a normalized form. THIS CAN BE
      // OVERRIDDEN BY SUBCLASSES. The default behavior is to do nothing.
      _normalize: function(value) {
        return value;
      },
      // Validates the given value and returns a boolean stating whether it
      // is valid or not. THIS CAN BE OVERRIDDEN BY SUBCLASSES. The default
      // behavior is to always return true.
      _isValid: function(value) {
        return true;
      },
      // Normalizes the displayed value. Then, if the memento and the displayed
      // value are the same, does nothing. Otherwise, creates a new entry in the
      // change list, and updates the memento to the displayed value.
      saveDisplayedValue: function() {
        if (this.propertyName === null) {
          throw 'Exploration property name cannot be null.';
        }

        this.displayed = this._normalize(this.displayed);

        if (!this._isValid(this.displayed) || !this.hasChanged()) {
          this.restoreFromMemento();
          return;
        }

        if (angular.equals(this.displayed, this.savedMemento)) {
          return;
        }

        AlertsService.clearWarnings();

        var newBackendValue = angular.copy(this.displayed);
        var oldBackendValue = angular.copy(this.savedMemento);

        if (BACKEND_CONVERSIONS.hasOwnProperty(this.propertyName)) {
          newBackendValue =
            BACKEND_CONVERSIONS[this.propertyName](this.displayed);
          oldBackendValue =
            BACKEND_CONVERSIONS[this.propertyName](this.savedMemento);
        }

        changeListService.editExplorationProperty(
          this.propertyName, newBackendValue, oldBackendValue);
        this.savedMemento = angular.copy(this.displayed);

        $rootScope.$broadcast('explorationPropertyChanged');
      },
      // Reverts the displayed value to the saved memento.
      restoreFromMemento: function() {
        this.displayed = angular.copy(this.savedMemento);
      }
    };
  }
]);

// A data service that stores the current exploration title so that it can be
// displayed and edited in multiple places in the UI.
oppia.factory('explorationTitleService', [
  'explorationPropertyService', '$filter', 'ValidatorsService',
  'ExplorationRightsService',
  function(
    explorationPropertyService, $filter, ValidatorsService,
    ExplorationRightsService) {
    var child = Object.create(explorationPropertyService);
    child.propertyName = 'title';
    child._normalize = $filter('normalizeWhitespace');
    child._isValid = function(value) {
      return ValidatorsService.isValidEntityName(
        value, true, ExplorationRightsService.isPrivate());
    };
    return child;
  }
]);

// A data service that stores the current exploration category so that it can be
// displayed and edited in multiple places in the UI.
oppia.factory('explorationCategoryService', [
  'explorationPropertyService', '$filter', 'ValidatorsService',
  'ExplorationRightsService',
  function(
    explorationPropertyService, $filter, ValidatorsService,
    ExplorationRightsService) {
    var child = Object.create(explorationPropertyService);
    child.propertyName = 'category';
    child._normalize = $filter('normalizeWhitespace');
    child._isValid = function(value) {
      return ValidatorsService.isValidEntityName(
        value, true, ExplorationRightsService.isPrivate());
    };
    return child;
  }
]);

// A data service that stores the current exploration objective so that it can
// be displayed and edited in multiple places in the UI.
oppia.factory('explorationObjectiveService', [
  'explorationPropertyService', '$filter', 'ValidatorsService',
  'ExplorationRightsService',
  function(
    explorationPropertyService, $filter, ValidatorsService,
    ExplorationRightsService) {
    var child = Object.create(explorationPropertyService);
    child.propertyName = 'objective';
    child._normalize = $filter('normalizeWhitespace');
    child._isValid = function(value) {
      return (
        ExplorationRightsService.isPrivate() ||
        ValidatorsService.isNonempty(value, false));
    };
    return child;
  }
]);

// A data service that stores the exploration language code.
oppia.factory('explorationLanguageCodeService', [
  'explorationPropertyService', function(explorationPropertyService) {
    var child = Object.create(explorationPropertyService);
    child.propertyName = 'language_code';
    child.getAllLanguageCodes = function() {
      return constants.ALL_LANGUAGE_CODES;
    };
    child.getCurrentLanguageDescription = function() {
      for (var i = 0; i < constants.ALL_LANGUAGE_CODES.length; i++) {
        if (constants.ALL_LANGUAGE_CODES[i].code === child.displayed) {
          return constants.ALL_LANGUAGE_CODES[i].description;
        }
      }
    };
    child._isValid = function(value) {
      return constants.ALL_LANGUAGE_CODES.some(function(elt) {
        return elt.code === value;
      });
    };
    return child;
  }
]);

// A data service that stores the name of the exploration's initial state.
// NOTE: This service does not perform validation. Users of this service
// should ensure that new initial state names passed to the service are
// valid.
oppia.factory('explorationInitStateNameService', [
  'explorationPropertyService', function(explorationPropertyService) {
    var child = Object.create(explorationPropertyService);
    child.propertyName = 'init_state_name';
    return child;
  }
]);

// A data service that stores tags for the exploration.
oppia.factory('explorationTagsService', [
  'explorationPropertyService',
  function(explorationPropertyService) {
    var child = Object.create(explorationPropertyService);
    child.propertyName = 'tags';
    child._normalize = function(value) {
      for (var i = 0; i < value.length; i++) {
        value[i] = value[i].trim().replace(/\s+/g, ' ');
      }
      // TODO(sll): Prevent duplicate tags from being added.
      return value;
    };
    child._isValid = function(value) {
      // Every tag should match the TAG_REGEX.
      for (var i = 0; i < value.length; i++) {
        var tagRegex = new RegExp(GLOBALS.TAG_REGEX);
        if (!value[i].match(tagRegex)) {
          return false;
        }
      }

      return true;
    };
    return child;
  }
]);

oppia.factory('explorationParamSpecsService', [
  'explorationPropertyService', function(explorationPropertyService) {
    var child = Object.create(explorationPropertyService);
    child.propertyName = 'param_specs';
    return child;
  }
]);

oppia.factory('explorationParamChangesService', [
  'explorationPropertyService', function(explorationPropertyService) {
    var child = Object.create(explorationPropertyService);
    child.propertyName = 'param_changes';
    return child;
  }
]);

oppia.factory('explorationAutomaticTextToSpeechService', [
  'explorationPropertyService', function(explorationPropertyService) {
    var child = Object.create(explorationPropertyService);
    child.propertyName = 'auto_tts_enabled';

    child._isValid = function(value) {
      return (typeof value === 'boolean');
    };

    child.isAutomaticTextToSpeechEnabled = function() {
      return child.savedMemento;
    };

    child.toggleAutomaticTextToSpeech = function() {
      child.displayed = !child.displayed;
      child.saveDisplayedValue();
    };

    return child;
  }
]);

oppia.factory('explorationCorrectnessFeedbackService', [
  'explorationPropertyService', function(explorationPropertyService) {
    var child = Object.create(explorationPropertyService);
    child.propertyName = 'correctness_feedback_enabled';

    child._isValid = function(value) {
      return (typeof value === 'boolean');
    };

    return child;
  }
]);

// Data service for keeping track of the exploration's states. Note that this
// is unlike the other exploration property services, in that it keeps no
// mementos.
oppia.factory('explorationStatesService', [
  '$log', '$uibModal', '$filter', '$location', '$rootScope', '$injector', '$q',
  'explorationInitStateNameService', 'AlertsService', 'changeListService',
  'EditorStateService', 'ValidatorsService', 'StatesObjectFactory',
  'SolutionValidityService', 'AngularNameService',
  'AnswerClassificationService', 'ExplorationContextService',
  'UrlInterpolationService',
  function(
      $log, $uibModal, $filter, $location, $rootScope, $injector, $q,
      explorationInitStateNameService, AlertsService, changeListService,
      EditorStateService, ValidatorsService, StatesObjectFactory,
      SolutionValidityService, AngularNameService,
      AnswerClassificationService, ExplorationContextService,
      UrlInterpolationService) {
    var _states = null;
    // Properties that have a different backend representation from the
    // frontend and must be converted.

    var BACKEND_CONVERSIONS = {
      answer_groups: function(answerGroups) {
        return answerGroups.map(function(answerGroup) {
          return answerGroup.toBackendDict();
        });
      },
      content: function(content) {
        return content.toBackendDict()
      },
      default_outcome: function(defaultOutcome) {
        if (defaultOutcome) {
          return defaultOutcome.toBackendDict();
        } else {
          return null;
        }
      },
      hints: function(hints) {
        return hints.map(function(hint) {
          return hint.toBackendDict();
        });
      },
      param_changes: function(paramChanges) {
        return paramChanges.map(function(paramChange) {
          return paramChange.toBackendDict();
        });
      },
      param_specs: function(paramSpecs) {
        return paramSpecs.toBackendDict();
      },
      solution: function(solution) {
        if (solution) {
          return solution.toBackendDict();
        } else {
          return null;
        }
      }
    };

    // Maps backend names to the corresponding frontend dict accessor lists.
    var PROPERTY_REF_DATA = {
      answer_groups: ['interaction', 'answerGroups'],
      confirmed_unclassified_answers: [
        'interaction', 'confirmedUnclassifiedAnswers'],
      content: ['content'],
      default_outcome: ['interaction', 'defaultOutcome'],
      param_changes: ['paramChanges'],
      param_specs: ['paramSpecs'],
      hints: ['interaction', 'hints'],
      solution: ['interaction', 'solution'],
      widget_id: ['interaction', 'id'],
      widget_customization_args: ['interaction', 'customizationArgs']
    };

    var _setState = function(stateName, stateData, refreshGraph) {
      _states.setState(stateName, angular.copy(stateData));
      if (refreshGraph) {
        $rootScope.$broadcast('refreshGraph');
      }
    };

    var getStatePropertyMemento = function(stateName, backendName) {
      var accessorList = PROPERTY_REF_DATA[backendName];
      var propertyRef = _states.getState(stateName);
      accessorList.forEach(function(key) {
        propertyRef = propertyRef[key];
      });

      return angular.copy(propertyRef);
    };

    var saveStateProperty = function(stateName, backendName, newValue) {
      var oldValue = getStatePropertyMemento(stateName, backendName);
      var newBackendValue = angular.copy(newValue);
      var oldBackendValue = angular.copy(oldValue);

      if (BACKEND_CONVERSIONS.hasOwnProperty(backendName)) {
        newBackendValue = convertToBackendRepresentation(newValue, backendName);
        oldBackendValue = convertToBackendRepresentation(oldValue, backendName);
      }

      if (!angular.equals(oldValue, newValue)) {
        changeListService.editStateProperty(
          stateName, backendName, newBackendValue, oldBackendValue);

        var newStateData = _states.getState(stateName);
        var accessorList = PROPERTY_REF_DATA[backendName];

        var propertyRef = newStateData;
        for (var i = 0; i < accessorList.length - 1; i++) {
          propertyRef = propertyRef[accessorList[i]];
        }

        propertyRef[accessorList[accessorList.length - 1]] = angular.copy(
          newValue);

        // We do not refresh the state editor immediately after the interaction
        // id alone is saved, because the customization args dict will be
        // temporarily invalid. A change in interaction id will always entail
        // a change in the customization args dict anyway, so the graph will
        // get refreshed after both properties have been updated.
        var refreshGraph = (backendName !== 'widget_id');
        _setState(stateName, newStateData, refreshGraph);
      }
    };

    var convertToBackendRepresentation = function(frontendValue, backendName) {
      var conversionFunction = BACKEND_CONVERSIONS[backendName];
      return conversionFunction(frontendValue);
    };

    // TODO(sll): Add unit tests for all get/save methods.
    return {
      init: function(statesBackendDict) {
        _states = StatesObjectFactory.createFromBackendDict(statesBackendDict);
        // Initialize the solutionValidityService.
        SolutionValidityService.init(_states.getStateNames());
        _states.getStateNames().forEach(function(stateName) {
          var solution = _states.getState(stateName).interaction.solution;
          if (solution) {
            var result = (
              AnswerClassificationService.getMatchingClassificationResult(
                ExplorationContextService.getExplorationId(),
              stateName,
              _states.getState(stateName),
              solution.correctAnswer,
              $injector.get(
                AngularNameService.getNameOfInteractionRulesService(
                  _states.getState(stateName).interaction.id))));
            var solutionIsValid = stateName !== result.outcome.dest;
            SolutionValidityService.updateValidity(
              stateName, solutionIsValid);
          }
        });
      },
      getStates: function() {
        return angular.copy(_states);
      },
      getStateNames: function() {
        return _states.getStateNames();
      },
      hasState: function(stateName) {
        return _states.hasState(stateName);
      },
      getState: function(stateName) {
        return angular.copy(_states.getState(stateName));
      },
      setState: function(stateName, stateData) {
        _setState(stateName, stateData, true);
      },
      isNewStateNameValid: function(newStateName, showWarnings) {
        if (_states.hasState(newStateName)) {
          if (showWarnings) {
            AlertsService.addWarning('A state with this name already exists.');
          }
          return false;
        }
        return (
          ValidatorsService.isValidStateName(newStateName, showWarnings));
      },
      isSolutionValid: function(stateName) {
        return SolutionValidityService.isSolutionValid(stateName);
      },
      updateSolutionValidity: function(stateName, solutionIsValid) {
        SolutionValidityService.updateValidity(stateName, solutionIsValid);
      },
      deleteSolutionValidity: function(stateName) {
        SolutionValidityService.deleteSolutionValidity(stateName);
      },
      getStateContentMemento: function(stateName) {
        return getStatePropertyMemento(stateName, 'content');
      },
      saveStateContent: function(stateName, newContent) {
        saveStateProperty(stateName, 'content', newContent);
      },
      getStateParamChangesMemento: function(stateName) {
        return getStatePropertyMemento(stateName, 'param_changes');
      },
      saveStateParamChanges: function(stateName, newParamChanges) {
        saveStateProperty(stateName, 'param_changes', newParamChanges);
      },
      getInteractionIdMemento: function(stateName) {
        return getStatePropertyMemento(stateName, 'widget_id');
      },
      saveInteractionId: function(stateName, newInteractionId) {
        saveStateProperty(stateName, 'widget_id', newInteractionId);
      },
      getInteractionCustomizationArgsMemento: function(stateName) {
        return getStatePropertyMemento(stateName, 'widget_customization_args');
      },
      saveInteractionCustomizationArgs: function(
          stateName, newCustomizationArgs) {
        saveStateProperty(
          stateName, 'widget_customization_args', newCustomizationArgs);
      },
      getInteractionAnswerGroupsMemento: function(stateName) {
        return getStatePropertyMemento(stateName, 'answer_groups');
      },
      saveInteractionAnswerGroups: function(stateName, newAnswerGroups) {
        saveStateProperty(stateName, 'answer_groups', newAnswerGroups);
      },
      getConfirmedUnclassifiedAnswersMemento: function(stateName) {
        return getStatePropertyMemento(
          stateName, 'confirmed_unclassified_answers');
      },
      saveConfirmedUnclassifiedAnswers: function(stateName, newAnswers) {
        saveStateProperty(
          stateName, 'confirmed_unclassified_answers', newAnswers);
      },
      getInteractionDefaultOutcomeMemento: function(stateName) {
        return getStatePropertyMemento(stateName, 'default_outcome');
      },
      saveInteractionDefaultOutcome: function(stateName, newDefaultOutcome) {
        saveStateProperty(stateName, 'default_outcome', newDefaultOutcome);
      },
      getHintsMemento: function(stateName) {
        return getStatePropertyMemento(stateName, 'hints')
      },
      saveHints: function(stateName, newHints) {
        saveStateProperty(stateName, 'hints', newHints);
      },
      getSolutionMemento: function(stateName) {
        return getStatePropertyMemento(stateName, 'solution');
      },
      saveSolution: function(stateName, newSolution) {
        saveStateProperty(stateName, 'solution', newSolution);
      },
      isInitialized: function() {
        return _states != null;
      },
      addState: function(newStateName, successCallback) {
        newStateName = $filter('normalizeWhitespace')(newStateName);
        if (!ValidatorsService.isValidStateName(newStateName, true)) {
          return;
        }
        if (_states.hasState(newStateName)) {
          AlertsService.addWarning('A state with this name already exists.');
          return;
        }
        AlertsService.clearWarnings();

        _states.addState(newStateName);

        changeListService.addState(newStateName);
        $rootScope.$broadcast('refreshGraph');
        if (successCallback) {
          successCallback(newStateName);
        }
      },
      deleteState: function(deleteStateName) {
        AlertsService.clearWarnings();

        var initStateName = explorationInitStateNameService.displayed;
        if (deleteStateName === initStateName) {
          return;
        }
        if (!_states.hasState(deleteStateName)) {
          AlertsService.addWarning(
            'No state with name ' + deleteStateName + ' exists.');
          return;
        }

        $uibModal.open({
          templateUrl: UrlInterpolationService.getDirectiveTemplateUrl(
            '/pages/exploration_editor/editor_tab/' +
            'confirm_delete_state_modal_directive.html'),
          backdrop: true,
          resolve: {
            deleteStateName: function() {
              return deleteStateName;
            }
          },
          controller: [
            '$scope', '$uibModalInstance', 'deleteStateName',
            function($scope, $uibModalInstance, deleteStateName) {
              $scope.deleteStateWarningText = (
                'Are you sure you want to delete the card "' +
                deleteStateName + '"?');

              $scope.reallyDelete = function() {
                $uibModalInstance.close(deleteStateName);
              };

              $scope.cancel = function() {
                $uibModalInstance.dismiss('cancel');
                AlertsService.clearWarnings();
              };
            }
          ]
        }).result.then(function(deleteStateName) {
          _states.deleteState(deleteStateName);

          changeListService.deleteState(deleteStateName);

          if (EditorStateService.getActiveStateName() === deleteStateName) {
            EditorStateService.setActiveStateName(
              explorationInitStateNameService.savedMemento);
          }

          $location.path('/gui/' + EditorStateService.getActiveStateName());
          $rootScope.$broadcast('refreshGraph');
          // This ensures that if the deletion changes rules in the current
          // state, they get updated in the view.
          $rootScope.$broadcast('refreshStateEditor');
        });
      },
      renameState: function(oldStateName, newStateName) {
        newStateName = $filter('normalizeWhitespace')(newStateName);
        if (!ValidatorsService.isValidStateName(newStateName, true)) {
          return;
        }
        if (_states.hasState(newStateName)) {
          AlertsService.addWarning('A state with this name already exists.');
          return;
        }
        AlertsService.clearWarnings();

        _states.renameState(oldStateName, newStateName);

        EditorStateService.setActiveStateName(newStateName);
        // The 'rename state' command must come before the 'change
        // init_state_name' command in the change list, otherwise the backend
        // will raise an error because the new initial state name does not
        // exist.
        changeListService.renameState(newStateName, oldStateName);
        // Amend initStateName appropriately, if necessary. Note that this
        // must come after the state renaming, otherwise saving will lead to
        // a complaint that the new name is not a valid state name.
        if (explorationInitStateNameService.displayed === oldStateName) {
          explorationInitStateNameService.displayed = newStateName;
          explorationInitStateNameService.saveDisplayedValue(newStateName);
        }
        $rootScope.$broadcast('refreshGraph');
      }
    };
  }
]);

oppia.factory('statePropertyService', [
  '$log', 'changeListService', 'AlertsService', 'explorationStatesService',
  function($log, changeListService, AlertsService, explorationStatesService) {
    // Public base API for data services corresponding to state properties
    // (interaction id, content, etc.)
    // WARNING: This should be initialized only in the context of the state
    // editor, and every time the state is loaded, so that proper behavior is
    // maintained if e.g. the state is renamed.
    // TODO(sll): Remove this service and its descendants, in favour of using
    // explorationStatesService directly.
    return {
      init: function(stateName, value) {
        if (this.setterMethodKey === null) {
          throw 'State property setter method key cannot be null.';
        }

        // The name of the state.
        this.stateName = stateName;
        // The current value of the property (which may not have been saved to
        // the frontend yet). In general, this will be bound directly to the UI.
        this.displayed = angular.copy(value);
        // The previous (saved-in-the-frontend) value of the property. Here,
        // 'saved' means that this is the latest value of the property as
        // determined by the frontend change list.
        this.savedMemento = angular.copy(value);
      },
      // Returns whether the current value has changed from the memento.
      hasChanged: function() {
        return !angular.equals(this.savedMemento, this.displayed);
      },
      // The name of the setter method in explorationStatesService for this
      // property. THIS MUST BE SPECIFIED BY SUBCLASSES.
      setterMethodKey: null,
      // Transforms the given value into a normalized form. THIS CAN BE
      // OVERRIDDEN BY SUBCLASSES. The default behavior is to do nothing.
      _normalize: function(value) {
        return value;
      },
      // Validates the given value and returns a boolean stating whether it
      // is valid or not. THIS CAN BE OVERRIDDEN BY SUBCLASSES. The default
      // behavior is to always return true.
      _isValid: function(value) {
        return true;
      },
      // Creates a new entry in the change list, and updates the memento to the
      // displayed value.
      saveDisplayedValue: function() {
        if (this.setterMethodKey === null) {
          throw 'State property setter method key cannot be null.';
        }

        this.displayed = this._normalize(this.displayed);
        if (!this._isValid(this.displayed) || !this.hasChanged()) {
          this.restoreFromMemento();
          return;
        }

        if (angular.equals(this.displayed, this.savedMemento)) {
          return;
        }

        AlertsService.clearWarnings();

        var setterFunc = explorationStatesService[this.setterMethodKey];
        setterFunc(this.stateName, angular.copy(this.displayed));
        this.savedMemento = angular.copy(this.displayed);
      },
      // Reverts the displayed value to the saved memento.
      restoreFromMemento: function() {
        this.displayed = angular.copy(this.savedMemento);
      }
    };
  }
]);

// A data service that stores the current state content.
// TODO(sll): Add validation.
oppia.factory('stateContentService', [
  'statePropertyService', function(statePropertyService) {
    var child = Object.create(statePropertyService);
    child.setterMethodKey = 'saveStateContent';
    return child;
  }
]);

// A data service that stores the current list of state parameter changes.
// TODO(sll): Add validation.
oppia.factory('stateParamChangesService', [
  'statePropertyService', function(statePropertyService) {
    var child = Object.create(statePropertyService);
    child.setterMethodKey = 'saveStateParamChanges';
    return child;
  }
]);

// A data service that stores the current interaction id.
// TODO(sll): Add validation.
oppia.factory('stateInteractionIdService', [
  'statePropertyService', function(statePropertyService) {
    var child = Object.create(statePropertyService);
    child.setterMethodKey = 'saveInteractionId';
    return child;
  }
]);

// A data service that stores the current state customization args for the
// interaction. This is a dict mapping customization arg names to dicts of the
// form {value: customization_arg_value}.
// TODO(sll): Add validation.
oppia.factory('stateCustomizationArgsService', [
  'statePropertyService', function(statePropertyService) {
    var child = Object.create(statePropertyService);
    child.setterMethodKey = 'saveInteractionCustomizationArgs';
    return child;
  }
]);

// A data service that stores the current interaction hints.
oppia.factory('stateHintsService', [
  'statePropertyService', function(statePropertyService) {
    var child = Object.create(statePropertyService);
    child.setterMethodKey = 'saveHints';
    return child;
  }
]);

// A data service that stores the current interaction solution.
oppia.factory('stateSolutionService', [
  'statePropertyService', function(statePropertyService) {
    var child = Object.create(statePropertyService);
    child.setterMethodKey = 'saveSolution';
    return child;
  }
]);

// Service for computing graph data.
oppia.factory('graphDataService', [
  'explorationStatesService', 'explorationInitStateNameService',
  'ComputeGraphService',
  function(
      explorationStatesService, explorationInitStateNameService,
      ComputeGraphService) {
    var _graphData = null;

    // Returns an object which can be treated as the input to a visualization
    // for a directed graph. The returned object has the following keys:
    //   - nodes: an object whose keys are node ids (equal to node names) and
    //       whose values are node names
    //   - links: a list of objects. Each object represents a directed link
    //       between two nodes, and has keys 'source' and 'target', the values
    //       of which are the names of the corresponding nodes.
    //   - initStateName: the name of the initial state.
    //   - finalStateName: the name of the final state.
    var _recomputeGraphData = function() {
      if (!explorationInitStateNameService.savedMemento) {
        return;
      }

      var states = explorationStatesService.getStates();
      var initStateId = explorationInitStateNameService.savedMemento;
      _graphData = ComputeGraphService.compute(initStateId, states);
    };

    return {
      recompute: function() {
        _recomputeGraphData();
      },
      getGraphData: function() {
        return angular.copy(_graphData);
      }
    };
  }
]);

oppia.constant('WARNING_TYPES', {
  // These must be fixed before the exploration can be saved.
  CRITICAL: 'critical',
  // These must be fixed before publishing an exploration to the public
  // library.
  ERROR: 'error'
});

oppia.constant('STATE_ERROR_MESSAGES', {
  ADD_INTERACTION: 'Please add an interaction to this card.',
  STATE_UNREACHABLE: 'This card is unreachable.',
  UNABLE_TO_END_EXPLORATION: (
    'There\'s no way to complete the exploration starting from this card.'),
  INCORRECT_SOLUTION: (
    'The current solution does not lead to another card.')
});

// Service for displaying different types of modals depending on the type of
// response received as a result of the autosaving request.
oppia.factory('autosaveInfoModalsService', [
<<<<<<< HEAD
  '$log', '$modal', '$timeout', '$window',
  'ExplorationDataService', 'LocalStorageService', 'ChangesInHumanReadableFormService',
  'UrlInterpolationService',
  function(
      $log, $modal, $timeout, $window,
      ExplorationDataService, LocalStorageService, ChangesInHumanReadableFormService,
=======
  '$log', '$uibModal', '$timeout', '$window',
  'ExplorationDataService', 'LocalStorageService', 'lostChangesService',
  'UrlInterpolationService',
  function(
      $log, $uibModal, $timeout, $window,
      ExplorationDataService, LocalStorageService, lostChangesService,
>>>>>>> e8441408
      UrlInterpolationService) {
    var _isModalOpen = false;
    var _refreshPage = function(delay) {
      $timeout(function() {
        $window.location.reload();
      }, delay);
    };

    return {
      showNonStrictValidationFailModal: function() {
        $uibModal.open({
          templateUrl: UrlInterpolationService.getDirectiveTemplateUrl(
            '/pages/exploration_editor/' +
            'save_validation_fail_modal_directive.html'),
          // Prevent modal from closing when the user clicks outside it.
          backdrop: 'static',
          controller: [
            '$scope', '$uibModalInstance', function($scope, $uibModalInstance) {
              $scope.closeAndRefresh = function() {
                $uibModalInstance.dismiss('cancel');
                _refreshPage(20);
              };
            }
          ]
        }).result.then(function() {
          _isModalOpen = false;
        }, function() {
          _isModalOpen = false;
        });

        _isModalOpen = true;
      },
      isModalOpen: function() {
        return _isModalOpen;
      },
      showVersionMismatchModal: function(lostChanges) {
        $uibModal.open({
          templateUrl: UrlInterpolationService.getDirectiveTemplateUrl(
            '/pages/exploration_editor/' +
            'save_version_mismatch_modal_directive.html'),
          // Prevent modal from closing when the user clicks outside it.
          backdrop: 'static',
          controller: ['$scope', function($scope) {
            // When the user clicks on discard changes button, signal backend
            // to discard the draft and reload the page thereafter.
            $scope.discardChanges = function() {
              ExplorationDataService.discardDraft(function() {
                _refreshPage(20);
              });
            };

            $scope.hasLostChanges = (lostChanges && lostChanges.length > 0);
            if ($scope.hasLostChanges) {
              // TODO(sll): This should also include changes to exploration
              // properties (such as the exploration title, category, etc.).
              $scope.lostChangesHtml = (
                ChangesInHumanReadableFormService.makeHumanReadable(lostChanges).html());
              $log.error('Lost changes: ' + JSON.stringify(lostChanges));
            }
          }],
          windowClass: 'oppia-autosave-version-mismatch-modal'
        }).result.then(function() {
          _isModalOpen = false;
        }, function() {
          _isModalOpen = false;
        });

        _isModalOpen = true;
      },
      showLostChangesModal: function(lostChanges, explorationId) {
        $uibModal.open({
          templateUrl: UrlInterpolationService.getDirectiveTemplateUrl(
            '/pages/exploration_editor/lost_changes_modal_directive.html'),
          // Prevent modal from closing when the user clicks outside it.
          backdrop: 'static',
          controller: ['$scope', '$uibModalInstance', function(
            $scope, $uibModalInstance) {
            // When the user clicks on discard changes button, signal backend
            // to discard the draft and reload the page thereafter.
            $scope.close = function() {
              LocalStorageService.removeExplorationDraft(explorationId);
              $uibModalInstance.dismiss('cancel');
            };

            $scope.lostChangesHtml = (
              ChangesInHumanReadableFormService.makeHumanReadable(lostChanges).html());
            $log.error('Lost changes: ' + JSON.stringify(lostChanges));
          }],
          windowClass: 'oppia-lost-changes-modal'
        }).result.then(function() {
          _isModalOpen = false;
        }, function() {
          _isModalOpen = false;
        });

        _isModalOpen = true;
      }
    };
  }
]);<|MERGE_RESOLUTION|>--- conflicted
+++ resolved
@@ -1082,21 +1082,12 @@
 // Service for displaying different types of modals depending on the type of
 // response received as a result of the autosaving request.
 oppia.factory('autosaveInfoModalsService', [
-<<<<<<< HEAD
   '$log', '$modal', '$timeout', '$window',
   'ExplorationDataService', 'LocalStorageService', 'ChangesInHumanReadableFormService',
   'UrlInterpolationService',
   function(
       $log, $modal, $timeout, $window,
       ExplorationDataService, LocalStorageService, ChangesInHumanReadableFormService,
-=======
-  '$log', '$uibModal', '$timeout', '$window',
-  'ExplorationDataService', 'LocalStorageService', 'lostChangesService',
-  'UrlInterpolationService',
-  function(
-      $log, $uibModal, $timeout, $window,
-      ExplorationDataService, LocalStorageService, lostChangesService,
->>>>>>> e8441408
       UrlInterpolationService) {
     var _isModalOpen = false;
     var _refreshPage = function(delay) {

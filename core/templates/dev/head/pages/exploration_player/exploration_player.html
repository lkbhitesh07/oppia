--- conflicted
+++ resolved
@@ -76,12 +76,7 @@
 {% block content %}
   <conversation-skin></conversation-skin>
   {% if not iframed %}
-<<<<<<< HEAD
-    <br><br><br>
-    {% include 'attribution_guide.html' %}
-=======
     <attribution-guide></attribution-guide>
->>>>>>> f3d4ee94
   {% endif %}
 
   {% include 'components/attribution_guide/attribution_guide_directive.html' %}
@@ -92,11 +87,8 @@
   {% include 'components/sharing_links_directive.html' %}
   {% include 'pages/exploration_player/answer_feedback_pair_directive.html' %}
   {% include 'pages/exploration_player/conversation_skin_directive.html' %}
-<<<<<<< HEAD
   {% include 'pages/exploration_player/conversation_skin_embed_directive.html' %}
-=======
   {% include 'pages/exploration_player/exploration_successfully_flagged_modal.html' %}
->>>>>>> f3d4ee94
   {% include 'pages/exploration_player/feedback_popup_directive.html' %}
   {% include 'pages/exploration_player/flag_exploration_modal.html' %}
   {% include 'pages/exploration_player/information_card_modal.html' %}

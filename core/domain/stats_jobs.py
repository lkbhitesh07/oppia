# Copyright 2014 The Oppia Authors. All Rights Reserved.
#
# Licensed under the Apache License, Version 2.0 (the "License");
# you may not use this file except in compliance with the License.
# You may obtain a copy of the License at
#
#      http://www.apache.org/licenses/LICENSE-2.0
#
# Unless required by applicable law or agreed to in writing, software
# distributed under the License is distributed on an "AS-IS" BASIS,
# WITHOUT WARRANTIES OR CONDITIONS OF ANY KIND, either express or implied.
# See the License for the specific language governing permissions and
# limitations under the License.

"""Jobs for statistics views."""

import ast
import collections

from core import jobs
from core.platform import models
(base_models, stats_models, exp_models,) = models.Registry.import_models([
    models.NAMES.base_model, models.NAMES.statistics, models.NAMES.exploration
])
transaction_services = models.Registry.import_transaction_services()
import feconf
import utils

from google.appengine.ext import ndb


class StatisticsRealtimeModel(
        jobs.BaseRealtimeDatastoreClassForContinuousComputations):
    num_starts = ndb.IntegerProperty(default=0)
    num_completions = ndb.IntegerProperty(default=0)


class StatisticsAggregator(jobs.BaseContinuousComputationManager):
    """A continuous-computation job that counts 'start exploration' and
    'complete exploration' events.
    """
    @classmethod
    def get_event_types_listened_to(cls):
        return [
            feconf.EVENT_TYPE_START_EXPLORATION,
            feconf.EVENT_TYPE_MAYBE_LEAVE_EXPLORATION]

    @classmethod
    def _get_realtime_datastore_class(cls):
        return StatisticsRealtimeModel

    @classmethod
    def _get_batch_job_manager_class(cls):
        return StatisticsMRJobManager

    @classmethod
    def _handle_incoming_event(cls, active_realtime_layer, event_type, *args):
        exp_id = args[0]

        def _increment_visit_counter():
            realtime_class = cls._get_realtime_datastore_class()
            realtime_model_id = realtime_class.get_realtime_id(
                active_realtime_layer, exp_id)

            model = realtime_class.get(realtime_model_id, strict=False)
            if model is None:
                realtime_class(
                    id=realtime_model_id, num_starts=1,
                    realtime_layer=active_realtime_layer).put()
            else:
                model.num_starts += 1
                model.put()

        def _increment_completion_counter():
            realtime_class = cls._get_realtime_datastore_class()
            realtime_model_id = realtime_class.get_realtime_id(
                active_realtime_layer, exp_id)

            model = realtime_class.get(realtime_model_id, strict=False)
            if model is None:
                realtime_class(
                    id=realtime_model_id, num_completions=1,
                    realtime_layer=active_realtime_layer).put()
            else:
                model.num_completions += 1
                model.put()

        if event_type == feconf.EVENT_TYPE_START_EXPLORATION:
            transaction_services.run_in_transaction(
                _increment_visit_counter)
        else:
            transaction_services.run_in_transaction(
                _increment_completion_counter)

    # Public query method.
    @classmethod
    def get_statistics(cls, exploration_id):
        """Returns a dict with the following keys:
        - 'start_exploration_count': # of times exploration was started
        - 'complete_exploration_count': # of times exploration was completed
        - 'state_hit_counts': a dict containing the hit counts for the states
           in the exploration. It is formatted as follows:
            {
                state_name: {
                    'first_entry_count': # of sessions state which hit this
                        state
                    'total_entry_count': # of total hits for this state
                    'no_answer_count': # of hits with no answer for this state
                }
            }
        """
        num_starts = 0
        num_completions = 0
        state_hit_counts = {}
        last_updated = None

        mr_model = stats_models.ExplorationAnnotationsModel.get(
            exploration_id, strict=False)
        if mr_model is not None:
            num_starts += mr_model.num_starts
            num_completions += mr_model.num_completions
            state_hit_counts = mr_model.state_hit_counts
            last_updated = utils.get_time_in_millisecs(mr_model.last_updated)

        realtime_model = cls._get_realtime_datastore_class().get(
            cls.get_active_realtime_layer_id(exploration_id), strict=False)
        if realtime_model is not None:
            num_starts += realtime_model.num_starts
            num_completions += realtime_model.num_completions

        return {
            'start_exploration_count': num_starts,
            'complete_exploration_count': num_completions,
            'state_hit_counts': state_hit_counts,
            'last_updated': last_updated,
        }


<<<<<<< HEAD
=======
class StateCounterTranslationOneOffJob(jobs.BaseMapReduceJobManager):
    @classmethod
    def entity_classes_to_map_over(cls):
        return [stats_models.StartExplorationEventLogEntryModel,
                stats_models.MaybeLeaveExplorationEventLogEntryModel]

    @staticmethod
    def map(item):
        yield (item.exploration_id, {
            'event_type': item.event_type,
            'state_name': item.state_name})

    @staticmethod
    def reduce(key, stringified_values):
        exp_model = None
        try:
            exp_model = exp_models.ExplorationModel.get(key)
        except base_models.BaseModel.EntityNotFoundError:
            return
        start_counter = stats_models.StateCounterModel.get_or_create(
            key, exp_model.init_state_name)
        complete_counter = stats_models.StateCounterModel.get_or_create(
            key, feconf.END_DEST)
        for value_str in stringified_values:
            value = ast.literal_eval(value_str)
            if value['event_type'] == feconf.EVENT_TYPE_START_EXPLORATION:
                start_counter.first_entry_count -= 1
            elif (value['event_type'] ==
                feconf.EVENT_TYPE_MAYBE_LEAVE_EXPLORATION):
                if value['state_name'] == feconf.END_DEST:
                    complete_counter.first_entry_count -= 1
        start_counter.put()
        complete_counter.put()


>>>>>>> 04aa4a6a
class StatisticsMRJobManager(
        jobs.BaseMapReduceJobManagerForContinuousComputations):
    """Job that calculates and creates stats models for exploration view.
       Includes: * number of visits to the exploration
                 * number of completions of the exploration
    """
    @classmethod
    def _get_continuous_computation_class(cls):
        return StatisticsAggregator

    @classmethod
    def entity_classes_to_map_over(cls):
        return [stats_models.StartExplorationEventLogEntryModel,
                stats_models.MaybeLeaveExplorationEventLogEntryModel,
                stats_models.StateHitEventLogEntryModel]

    @staticmethod
    def map(item):
        if StatisticsMRJobManager._entity_created_before_job_queued(item):
            yield (item.exploration_id, {
                'event_type': item.event_type,
                'session_id': item.session_id,
                'state_name': item.state_name,
                'created_on': utils.get_time_in_millisecs(item.created_on)})

    @staticmethod
    def reduce(key, stringified_values):
        exp_model = None
        try:
            exp_model = exp_models.ExplorationModel.get(key)
        except base_models.BaseModel.EntityNotFoundError:
            return

        # Number of times exploration was started
        new_models_start_count = 0
        # Number of times exploration was completed
        new_models_complete_count = 0
        # {state_name: {'total_entry_count': ...,
        #               'first_entry_count': ...,
        #               'no_answer_count': ...}}
        state_hit_counts = collections.defaultdict(
            lambda: collections.defaultdict(int))
        # {state_name: set(session ids that have reached this state)}
        state_session_ids = collections.defaultdict(set)
        # Session ids that have completed this state
        new_models_end_sessions = set()
        # {session_id: (created-on timestamp of last known maybe leave event,
        # state_name)}
        session_id_to_latest_leave_event = collections.defaultdict(
            lambda: (0, ''))

        # Iterate and process each event for this exploration.
        for value_str in stringified_values:
            value = ast.literal_eval(value_str)
            event_type = value['event_type']
            state_name = value['state_name']
            created_on = value['created_on']
            session_id = value['session_id']

            # If this is a start event, increment start count.
            if event_type == feconf.EVENT_TYPE_START_EXPLORATION:
                new_models_start_count += 1
            elif event_type == feconf.EVENT_TYPE_MAYBE_LEAVE_EXPLORATION:
                # If this maybe-leave event is on the end state, it is a
                # completion.
                if state_name == feconf.END_DEST:
                    new_models_complete_count += 1
                    # Track that we have seen a 'real' end for this session id
                    new_models_end_sessions.add(session_id)
                else:
                    # If this is not on the end state, identify the last
                    # learner event for this session.
                    latest_timestamp_so_far, _ = (
                        session_id_to_latest_leave_event[session_id])
                    if latest_timestamp_so_far < created_on:
                        latest_timestamp_so_far = created_on
                        session_id_to_latest_leave_event[session_id] = (
                            created_on, state_name)
            # If this is a state hit, increment the total count and record that
            # we have seen this session id.
            elif event_type == feconf.EVENT_TYPE_STATE_HIT:
                state_hit_counts[state_name]['total_entry_count'] += 1
                state_session_ids[state_name].add(session_id)

        # After iterating through all events, take the size of the set of
        # session ids as the first entry count.
        for state_name in state_session_ids:
            state_hit_counts[state_name]['first_entry_count'] = len(
                state_session_ids[state_name])

        # Get the set of session ids that left without completing. This is
        # determined as the set of session ids with maybe-leave events at
        # intermediate states, minus the ones that have a maybe-leave event
        # at the END state.
        leave_states = set(session_id_to_latest_leave_event.keys()).difference(
            new_models_end_sessions)
        for session_id in leave_states:
            # Grab the state name of the state they left on and count that as a
            # 'no answer' for that state.
            (_, state_name) = session_id_to_latest_leave_event[session_id]
            state_hit_counts[state_name]['no_answer_count'] += 1

        # Update all stats with old model values
        old_models_start_count = stats_models.StateCounterModel.get_or_create(
            key, exp_model.init_state_name).first_entry_count
        old_models_complete_count = (
            stats_models.StateCounterModel.get_or_create(
                key, feconf.END_DEST).first_entry_count)

        num_starts = (
            old_models_start_count + new_models_start_count)
        num_completions = (
            old_models_complete_count + new_models_complete_count)
        for state_name in exp_model.states:
            state_counter = stats_models.StateCounterModel.get_or_create(
                key, state_name)
            state_hit_counts[state_name]['no_answer_count'] += (
                state_counter.first_entry_count
                + state_counter.subsequent_entries_count
                - state_counter.resolved_answer_count
                - state_counter.active_answer_count)
            state_hit_counts[state_name]['first_entry_count'] += (
                state_counter.first_entry_count)
            state_hit_counts[state_name]['total_entry_count'] += (
                state_counter.first_entry_count
                + state_counter.subsequent_entries_count)

        stats_models.ExplorationAnnotationsModel(
            id=key,
            num_starts=num_starts,
            num_completions=num_completions,
            state_hit_counts=state_hit_counts).put()<|MERGE_RESOLUTION|>--- conflicted
+++ resolved
@@ -136,44 +136,6 @@
         }
 
 
-<<<<<<< HEAD
-=======
-class StateCounterTranslationOneOffJob(jobs.BaseMapReduceJobManager):
-    @classmethod
-    def entity_classes_to_map_over(cls):
-        return [stats_models.StartExplorationEventLogEntryModel,
-                stats_models.MaybeLeaveExplorationEventLogEntryModel]
-
-    @staticmethod
-    def map(item):
-        yield (item.exploration_id, {
-            'event_type': item.event_type,
-            'state_name': item.state_name})
-
-    @staticmethod
-    def reduce(key, stringified_values):
-        exp_model = None
-        try:
-            exp_model = exp_models.ExplorationModel.get(key)
-        except base_models.BaseModel.EntityNotFoundError:
-            return
-        start_counter = stats_models.StateCounterModel.get_or_create(
-            key, exp_model.init_state_name)
-        complete_counter = stats_models.StateCounterModel.get_or_create(
-            key, feconf.END_DEST)
-        for value_str in stringified_values:
-            value = ast.literal_eval(value_str)
-            if value['event_type'] == feconf.EVENT_TYPE_START_EXPLORATION:
-                start_counter.first_entry_count -= 1
-            elif (value['event_type'] ==
-                feconf.EVENT_TYPE_MAYBE_LEAVE_EXPLORATION):
-                if value['state_name'] == feconf.END_DEST:
-                    complete_counter.first_entry_count -= 1
-        start_counter.put()
-        complete_counter.put()
-
-
->>>>>>> 04aa4a6a
 class StatisticsMRJobManager(
         jobs.BaseMapReduceJobManagerForContinuousComputations):
     """Job that calculates and creates stats models for exploration view.
